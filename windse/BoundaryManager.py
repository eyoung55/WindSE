""" 
The BoundaryManager submodule contains the classes required for 
defining the boundary conditions. The boundaries need to be numbered
as follows:

    * 1: Top
    * 2: Bottom
    * 3: Front
    * 4: Back
    * 5: Left
    * 6: Right

Currently, the inflow direction is the Left boundary.
"""

import __main__
import os

### Get the name of program importing this package ###
main_file = os.path.basename(__main__.__file__)

### This checks if we are just doing documentation ###
if main_file != "sphinx-build":
    from dolfin import *
    import numpy as np

    ### Import the cumulative parameters ###
    from windse import windse_parameters

    ### Check if we need dolfin_adjoint ###
    if windse_parameters["general"].get("dolfin_adjoint", False):
        from dolfin_adjoint import *  

    import math 

class GenericBoundary(object):
    def __init__(self,dom,fs,farm):
        self.params = windse_parameters
        self.dom = dom
        self.fs = fs
        self.farm = farm
        self.ig_first_save = True
        self.height_first_save = True
        self.fprint = self.params.fprint

        ### Check if boundary information is given in the params file ###
        bcs_params = self.params.get("boundary_condition",{})
        self.boundary_names = bcs_params.get("boundary_names", dom.boundary_names)
        self.boundary_types = bcs_params.get("boundary_types", dom.boundary_types)
        self.HH_vel = bcs_params.get("HH_vel", 8.0)
        self.power = bcs_params.get("power", 0.25)
        self.k = bcs_params.get("k", 0.4)
        self.init_wind = dom.init_wind

        ### Define the zero function based on domain dimension ###
        self.zeros = Constant(dom.mesh.topology().dim()*(0.0,))
        self.zero  = Constant(0.0)

    def SetupBoundaries(self):
        ### Create the equations need for defining the boundary conditions ###
        ### this is sloppy and will be cleaned up.
        ### Inflow is always from the front

        self.fprint("Applying Boundary Conditions",offset=1)

        ### Assemble boundary conditions ###
        bcs_eqns = []
        for bc_type, bs in self.boundary_types.items():
            if bc_type == "inflow":
                for b in bs:
                    bcs_eqns.append([self.fs.W.sub(0), self.bc_velocity, self.boundary_names[b]])

            elif bc_type == "no_slip":
                for b in bs:
                    bcs_eqns.append([self.fs.W.sub(0), self.zeros, self.boundary_names[b]])

            elif bc_type == "horizontal_slip":
                for b in bs:
                    bcs_eqns.append([self.fs.W.sub(0).sub(2), self.zero, self.boundary_names[b]])

            elif bc_type == "no_stress":
                for b in bs:
                    bcs_eqns.append([None, None, self.boundary_names[b]])

            else:
                raise ValueError(bc_type+" is not a recognized boundary type")


        ### Set the boundary conditions ###
        self.bcs = []
        for i in range(len(bcs_eqns)):
            if bcs_eqns[i][0] is not None:
                self.bcs.append(DirichletBC(bcs_eqns[i][0], bcs_eqns[i][1], self.dom.boundary_markers, bcs_eqns[i][2]))
        self.fprint("Boundary Conditions Applied",offset=1)
        self.fprint("")

    def PrepareVelocity(self,theta):
        length = len(self.unit_reference_velocity)
        ux_com = np.zeros(length)
        uy_com = np.zeros(length)
        uz_com = np.zeros(length)

        for i in range(length):
            v = self.HH_vel * self.unit_reference_velocity[i]
            ux_com[i] = math.cos(theta)*v
            uy_com[i] = math.sin(theta)*v
            if self.dom.dim == 3:
                uz_com[i] = 0.0   
        return [ux_com,uy_com,uz_com]

    def RecomputeVelocity(self,theta):
        self.fprint("Recomputing Velocity")
        ux_com, uy_com, uz_com = self.PrepareVelocity(theta)

        self.ux = Function(self.fs.V0)
        self.uy = Function(self.fs.V1)
        if self.dom.dim == 3:
            self.uz = Function(self.fs.V2)

        self.ux.vector()[:] = ux_com
        self.uy.vector()[:] = uy_com
        if self.dom.dim == 3:
            self.uz.vector()[:] = uz_com

        ### Assigning Velocity
        self.bc_velocity = Function(self.fs.V)
        if self.dom.dim == 3:
            self.fs.VelocityAssigner.assign(self.bc_velocity,[self.ux,self.uy,self.uz])
        else:
            self.fs.VelocityAssigner.assign(self.bc_velocity,[self.ux,self.uy])
        
        ### Create Pressure Boundary Function
        self.bc_pressure = Function(self.fs.Q)

        ### Create Initial Guess
        self.fprint("Assigning Initial Guess")
        self.u0 = Function(self.fs.W)
        self.fs.SolutionAssigner.assign(self.u0,[self.bc_velocity,self.bc_pressure])

        self.SetupBoundaries()

    def SaveInitialGuess(self,val=0):
        """
        This function saves the turbine force if exists to output/.../functions/
        """
        if self.ig_first_save:
            self.u0_file = self.params.Save(self.bc_velocity,"u0",subfolder="functions/",val=val)
            self.p0_file = self.params.Save(self.bc_pressure,"p0",subfolder="functions/",val=val)
            self.ig_first_save = False
        else:
            self.params.Save(self.bc_velocity,"u0",subfolder="functions/",val=val,file=self.u0_file)
            self.params.Save(self.bc_pressure,"p0",subfolder="functions/",val=val,file=self.p0_file)

    def SaveHeight(self,val=0):
        """
        This function saves the turbine force if exists to output/.../functions/
        """
        if self.height_first_save:
            self.height_file = self.params.Save(self.height,"height",subfolder="functions/",val=val)
            self.depth_file = self.params.Save(self.depth,"depth",subfolder="functions/",val=val)
            self.height_first_save = False
        else:
            self.params.Save(self.height,"height",subfolder="functions/",val=val,file=self.height_file)
            self.params.Save(self.depth,"depth",subfolder="functions/",val=val,file=self.depth_file)

    def CalculateHeights(self):
        ### Calculate the distance to the ground for the Q function space ###
        # self.z_dist_Q = Function(fs.Q)
        self.height = Function(self.fs.Q)
        self.depth = Function(self.fs.Q)
        Q_coords = self.fs.Q.tabulate_dof_coordinates()
        height_vals = self.height.vector()[:]
        for i in range(len(Q_coords)):
            height_vals[i] = self.dom.Ground(Q_coords[i,0],Q_coords[i,1])
        z_dist_Q = Q_coords[:,2]-height_vals
        self.height.vector()[:]=height_vals
        self.depth.vector()[:]=z_dist_Q

        ### Calculate the distance to the ground for the V function space ###
        self.depth_V = Function(self.fs.V)
        V_coords = self.fs.V.tabulate_dof_coordinates()
        z_dist_V_val = np.zeros(len(V_coords))
        for i in range(len(V_coords)):
            z_dist_V_val[i] = V_coords[i,2]-self.dom.Ground(V_coords[i,0],V_coords[i,1])
        self.depth_V.vector()[:]=z_dist_V_val


class UniformInflow(GenericBoundary):
    def __init__(self,dom,fs,farm):
        super(UniformInflow, self).__init__(dom,fs,farm)
        self.fprint("Setting Up Boundary Conditions",special="header")
        self.fprint("Type: Uniform Inflow")
        for key, values in self.boundary_types.items():
            self.fprint("Boundary Type: {0}, Applied to:".format(key))
            for value in values:
                self.fprint(value,offset=1)
        ### Create the Velocity Function ###
        self.ux = Function(fs.V0)
        self.uy = Function(fs.V1)
        if self.dom.dim == 3:
            self.uz = Function(fs.V2)
        self.unit_reference_velocity = np.full(len(self.ux.vector()[:]),1.0)
        self.ux.vector()[:] = self.unit_reference_velocity

        ux_com, uy_com, uz_com = self.PrepareVelocity(self.init_wind)
        self.ux.vector()[:] = ux_com
        self.uy.vector()[:] = uy_com
        if self.dom.dim == 3:
            self.uz.vector()[:] = uz_com

        ### Compute distances ###
        if self.dom.dim == 3:
            self.fprint("Computing Distance to Ground")
            self.CalculateHeights()

        ### Assigning Velocity
        self.fprint("Computing Velocity Vector")
        self.bc_velocity = Function(fs.V)
        if self.dom.dim == 3:
            self.fs.VelocityAssigner.assign(self.bc_velocity,[self.ux,self.uy,self.uz])
        else:
            self.fs.VelocityAssigner.assign(self.bc_velocity,[self.ux,self.uy])

        ### Create Pressure Boundary Function
        self.bc_pressure = Function(fs.Q)

        ### Create Initial Guess
        self.fprint("Assigning Initial Guess")
        self.u0 = Function(fs.W)
        self.fs.SolutionAssigner.assign(self.u0,[self.bc_velocity,self.bc_pressure])

        ### Setup the boundary Conditions ###
        self.SetupBoundaries()
        self.fprint("Boundary Condition Finished",special="footer")

class PowerInflow(GenericBoundary):
    """
    PowerInflow creates a set of boundary conditions where the x-component
    of velocity follows a power law. Currently the function is 

    .. math::

        u_x=8.0 \\left( \\frac{z-z_0}{z_1-z_0} \\right)^{0.15}.
        
    where :math:`z_0` is the ground and :math:`z_1` is the top of the domain.

    Args:
        dom (:class:`windse.DomainManager.GenericDomain`): A windse domain object.
        fs (:class:`windse.FunctionSpaceManager.GenericFunctionSpace`): 
            A windse function space object

    Todo:
        * Make the max velocity an input
        * Make the power an input
    """
    def __init__(self,dom,fs,farm):
        super(PowerInflow, self).__init__(dom,fs,farm)

        if self.dom.dim != 3:
            raise ValueError("PowerInflow can only be used with 3D domains.")

        ### Setup Boundary Conditions
        self.fprint("Setting Up Boundary Conditions",special="header")
        self.fprint("Type: Power Law Inflow")
        for key, values in self.boundary_types.items():
            self.fprint("Boundary Type: {0}, Applied to:".format(key))
            for value in values:
                self.fprint(value,offset=1)
        self.fprint("")

        ### Compute distances ###
        self.fprint("Computing Distance to Ground")
        self.CalculateHeights()
        depth_v0,depth_v1,depth_v2 = self.depth_V.split(deepcopy=True)

        ### Create the Velocity Function ###
        self.fprint("Computing Velocity Vector")
        self.ux = Function(fs.V0)
        self.uy = Function(fs.V1)
        self.uz = Function(fs.V2)
<<<<<<< HEAD

        #################
        #################
        #################
        #################
        #################
        #################
        scaled_depth = np.abs(np.divide(depth_v0.vector()[:],(np.mean(farm.HH)-dom.z_range[0])))
        # scaled_depth = np.abs(np.divide(depth_v0.vector()[:],(np.mean(farm.HH)-0.0)))
        #################
        #################
        #################
        #################
        #################

=======
        scaled_depth = np.abs(np.divide(depth_v0.vector()[:],(np.mean(farm.HH)-dom.z_range[0])))
>>>>>>> 03f53610
        self.unit_reference_velocity = np.power(scaled_depth,self.power)
        # self.reference_velocity = np.multiply(self.HH_vel,np.power(scaled_depth,self.power))
        ux_com, uy_com, uz_com = self.PrepareVelocity(self.init_wind)

        self.ux.vector()[:] = ux_com
        self.uy.vector()[:] = uy_com
        self.uz.vector()[:] = uz_com

        ### Assigning Velocity
        self.bc_velocity = Function(self.fs.V)
        if self.dom.dim == 3:
            self.fs.VelocityAssigner.assign(self.bc_velocity,[self.ux,self.uy,self.uz])
        else:
            self.fs.VelocityAssigner.assign(self.bc_velocity,[self.ux,self.uy])

        ### Create Pressure Boundary Function
        self.bc_pressure = Function(self.fs.Q)

        ### Create Initial Guess
        self.fprint("Assigning Initial Guess")
        self.u0 = Function(self.fs.W)
        self.fs.SolutionAssigner.assign(self.u0,[self.bc_velocity,self.bc_pressure])

        ### Setup the boundary Conditions ###
        self.SetupBoundaries()
        self.fprint("Boundary Condition Setup",special="footer")

class LogLayerInflow(GenericBoundary):
    def __init__(self,dom,fs,farm):
        super(LogLayerInflow, self).__init__(dom,fs,farm)

        if self.dom.dim != 3:
            raise ValueError("LogLayerInflow can only be used with 3D domains.")

        ### Setup Boundary Conditions
        self.fprint("Setting Up Boundary Conditions",special="header")
        self.fprint("Type: Power Law Inflow")

        for key, values in self.boundary_types.items():
            self.fprint("Boundary Type: {0}, Applied to:".format(key))
            for value in values:
                self.fprint(value,offset=1)
        self.fprint("")

        ### Compute distances ###
        self.fprint("Computing Distance to Ground")
        self.CalculateHeights()
        depth_v0,depth_v1,depth_v2 = self.depth_V.split(deepcopy=True)



        ### Create the Velocity Function ###
        self.fprint("Computing Velocity Vector")
        self.ux = Function(fs.V0)
        self.uy = Function(fs.V1)
        self.uz = Function(fs.V2)
        if dom.z_range[0] == 0:
            scaled_depth = np.abs(np.divide(depth_v0.vector()[:]+0.01,0.01))
            ustar = self.k/np.log(np.mean(farm.HH)/0.01)
        elif dom.z_range[0] <= 0:
            raise ValueError("Log profile cannot be used with negative z values")
        else:
            scaled_depth = np.abs(np.divide(depth_v0.vector()[:]+dom.z_range[0],(dom.z_range[0])))
            ustar = self.k/np.log(np.mean(farm.HH)/dom.z_range[0])
        self.unit_reference_velocity = np.multiply(ustar/self.k,np.log(scaled_depth))
        ux_com, uy_com, uz_com = self.PrepareVelocity(self.init_wind)

        self.ux.vector()[:] = ux_com
        self.uy.vector()[:] = uy_com
        self.uz.vector()[:] = uz_com

        ### Assigning Velocity
        self.bc_velocity = Function(self.fs.V)
        if self.dom.dim == 3:
            self.fs.VelocityAssigner.assign(self.bc_velocity,[self.ux,self.uy,self.uz])
        else:
            self.fs.VelocityAssigner.assign(self.bc_velocity,[self.ux,self.uy])

        ### Create Pressure Boundary Function
        self.bc_pressure = Function(self.fs.Q)

        ### Create Initial Guess
        self.fprint("Assigning Initial Guess")
        self.u0 = Function(self.fs.W)
        self.fs.SolutionAssigner.assign(self.u0,[self.bc_velocity,self.bc_pressure])

        ### Setup the boundary Conditions ###
        self.SetupBoundaries()
        self.fprint("Boundary Condition Setup",special="footer")

# class LogLayerInflow(object):
#     def __init__(self,dom,fs):<|MERGE_RESOLUTION|>--- conflicted
+++ resolved
@@ -278,8 +278,7 @@
         self.ux = Function(fs.V0)
         self.uy = Function(fs.V1)
         self.uz = Function(fs.V2)
-<<<<<<< HEAD
-
+        
         #################
         #################
         #################
@@ -294,9 +293,6 @@
         #################
         #################
 
-=======
-        scaled_depth = np.abs(np.divide(depth_v0.vector()[:],(np.mean(farm.HH)-dom.z_range[0])))
->>>>>>> 03f53610
         self.unit_reference_velocity = np.power(scaled_depth,self.power)
         # self.reference_velocity = np.multiply(self.HH_vel,np.power(scaled_depth,self.power))
         ux_com, uy_com, uz_com = self.PrepareVelocity(self.init_wind)
