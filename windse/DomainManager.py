"""
The DomainManager submodule contains the various classes used for 
creating different types of domains
"""

import __main__
import os

### Get the name of program importing this package ###
main_file = os.path.basename(__main__.__file__)

### This checks if we are just doing documentation ###
if main_file != "sphinx-build":
    from dolfin import *
    from mshr import *
    import copy
    import time
    import warnings
    import os
    from sys import platform
    import numpy as np
    from scipy.interpolate import interp2d, interp1d,RectBivariateSpline
    import shutil

    ### Import the cumulative parameters ###
    from windse import windse_parameters

    ### Check if we need dolfin_adjoint ###
    if windse_parameters["general"].get("dolfin_adjoint", False):
        from dolfin_adjoint import *
        
    ### This import improves the plotter functionality on Mac ###
    if platform == 'darwin':
        import matplotlib
        matplotlib.use('TKAgg')
    import matplotlib.pyplot as plt

    ### This parameter allows for refining the mesh functions ###
    parameters["refinement_algorithm"] = "plaza_with_parent_facets"


def Elliptical_Grid(x, y, z, radius):
    #x_hat = x sqrt(1 - y^2/2)
    #y_hat = y sqrt(1 - x^2/2)
    x_hat = np.multiply(radius*x,np.sqrt(1.0-np.power(y,2.0)/2.0))
    y_hat = np.multiply(radius*y,np.sqrt(1.0-np.power(x,2.0)/2.0))
    z_hat = z
    return [x_hat, y_hat, z_hat]

def FG_Squircular(x, y, z, radius):
    #x_hat = x sqrt(x^2 + y^2 - x^2y^2) / sqrt(x^2 + y^2)
    #y_hat = y sqrt(x^2 + y^2 - x^2y^2) / sqrt(x^2 + y^2)
    innerp = np.power(x,2.0)+np.power(y,2.0)
    prod  = np.multiply(np.power(x,2.0),np.power(y,2.0))
    innerp[innerp==0] = 1 #handle the point (0,0)
    ratio = np.divide(np.sqrt(np.subtract(innerp,prod)),np.sqrt(innerp))

    x_hat = np.multiply(radius*x,ratio)
    y_hat = np.multiply(radius*y,ratio)
    z_hat = z
    return [x_hat, y_hat, z_hat]

def Simple_Stretching(x, y, z, radius):
    radii = np.sqrt(np.power(x,2.0)+np.power(y,2.0))
    radii[radii==0] = 1 #handle the point (0,0)
    prod  = np.multiply(x,y)
    x2_ratio = np.divide(np.power(x,2.0),radii)
    y2_ratio = np.divide(np.power(y,2.0),radii)
    xy_ratio = np.divide(prod,radii)

    x2_gte_y2 = np.power(x,2.0)>=np.power(y,2.0)

    x_hat = np.zeros(len(x))
    y_hat = np.zeros(len(y))

    x_hat[x2_gte_y2]  = np.multiply(radius*np.sign(x),x2_ratio)[x2_gte_y2]
    x_hat[~x2_gte_y2] = np.multiply(radius*np.sign(y),xy_ratio)[~x2_gte_y2]

    y_hat[x2_gte_y2]  = np.multiply(radius*np.sign(x),xy_ratio)[x2_gte_y2]
    y_hat[~x2_gte_y2] = np.multiply(radius*np.sign(y),y2_ratio)[~x2_gte_y2]

    z_hat = z
    return [x_hat, y_hat, z_hat]




class GenericDomain(object):
    """
    A GenericDomain contains on the basic functions required by all domain objects
    """

    def __init__(self):
        ### save a reference of option and create local version specifically of domain options ###
        self.params = windse_parameters
        self.first_save = True
        self.finalized = False
        self.fprint = self.params.fprint
        if self.params["domain"].get("scaled",False):
            self.xscale = 1.0e-3
        else:
            self.xscale = 1.0
        self.ground_ref = self.params["domain"].get("ground_reference", 0.0)

    def Plot(self):
        """
        This function plots the domain using matplotlib and saves the 
        output to output/.../plots/mesh.pdf
        """

        ### Create the path names ###
        folder_string = self.params.folder+"/plots/"
        file_string = self.params.folder+"/plots/mesh.pdf"

        ### Check if folder exists ###
        if not os.path.exists(folder_string): os.makedirs(folder_string)

        p=plot(self.mesh)
        plt.savefig(file_string)
        plt.show()

    def Save(self,val=0):
        """
        This function saves the mesh and boundary markers to output/.../mesh/
        """

        # :Keyword Arguments:
        #     * **filename** (*str*): the file name that preappends the meshes
        #     * **filetype** (*str*): the file type to save (pvd or xml)
        # folder_string = self.params.folder+"/mesh/"
        # mesh_string = self.params.folder+"/mesh/"+filename+"_mesh."+filetype
        # bc_string = self.params.folder+"/mesh/"+filename+"_boundaries."+filetype

        # ### Check if folder exists ###
        # if not os.path.exists(folder_string): os.makedirs(folder_string)

        # print("Saving Mesh")
        # ### Save Mesh ###
        # file = File(mesh_string)
        # file << self.mesh

        # ### Save Boundary Function ###
        # file = File(bc_string)
        # file << self.boundary_markers
        # print("Mesh Saved")

        self.mesh.coordinates()[:]=self.mesh.coordinates()[:]/self.xscale

        if self.first_save:
            self.mesh_file = self.params.Save(self.mesh,"mesh",subfolder="mesh/",val=val,filetype="pvd")
            self.bmesh_file   = self.params.Save(self.bmesh,"boundary_mesh",subfolder="mesh/",val=val,filetype="pvd")
            self.bc_file   = self.params.Save(self.boundary_markers,"facets",subfolder="mesh/",val=val,filetype="pvd")
            # self.mr_file   = self.params.Save(self.mesh_radius,"mesh_radius",subfolder="mesh/",val=val,filetype="pvd")
            self.first_save = False
        else:
            self.params.Save(self.mesh,"mesh",subfolder="mesh/",val=val,file=self.mesh_file,filetype="pvd")
            self.params.Save(self.bmesh,"boundary_mesh",subfolder="mesh/",val=val,file=self.bmesh_file,filetype="pvd")
            self.params.Save(self.boundary_markers,"facets",subfolder="mesh/",val=val,file=self.bc_file,filetype="pvd")
            # self.params.Save(self.mesh_radius,"mesh_radius",subfolder="mesh/",val=val,file=self.mr_file,filetype="pvd")
        self.mesh.coordinates()[:]=self.mesh.coordinates()[:]*self.xscale

    def BuildBoundaryMarkers(self):
        self.boundary_markers = MeshFunction("size_t", self.mesh, self.mesh.topology().dim() - 1)
        self.boundary_markers.set_all(0)
        for i in range(len(self.boundary_subdomains)):
            if self.boundary_subdomains[i] is not None:
                self.boundary_subdomains[i].mark(self.boundary_markers, i+1,check_midpoint=False)

    def Refine(self,num,region=None,region_type=None,cell_markers=None):
        """
        This function can be used to refine the mesh. If a region is
        specified, the refinement is local

        Args:
            num (int): the number of times to refine

        :Keyword Arguments:
            * **region** (*list*): 
                                for square region use: [[xmin,xmax],[ymin,ymax],[zmin,zmax]]
                                for circle region use: [[radius],[c_x,c_y],[zmin,zmax]]
            * **region_type** (*str*): Either "circle" or "square" 
            * **cell_markers** (*:meth:dolfin.mesh.MeshFunction*): A cell function marking which cells to refine 
        """
        refine_start = time.time()

        ### Print some useful stats 
        self.fprint("Starting Mesh Refinement",special="header")
        if cell_markers is not None:
            self.fprint("Region Type: {0}".format("cell_markers"))
        elif region is not None:
            self.fprint("Region Type: {0}".format(region_type))
            if "circle" in region_type:
                self.fprint("Circle Radius: {:.2f}".format(region[0][0]/self.xscale))
                self.fprint("Circle Center: ({:.2f}, {:.2f})".format(region[1][0]/self.xscale,region[1][1]/self.xscale))
                if self.dim == 3:
                    self.fprint("Z Range:       [{:.2f}, {:.2f}]".format(region[2][0]/self.xscale,region[2][1]/self.xscale))
            else:
                self.fprint("X Range: [{: .2f}, {: .2f}]".format(region[0][0]/self.xscale,region[0][1]/self.xscale))
                self.fprint("Y Range: [{: .2f}, {: .2f}]".format(region[1][0]/self.xscale,region[1][1]/self.xscale))
                if self.dim == 3:
                    self.fprint("Z Range: [{: .2f}, {: .2f}]".format(region[2][0]/self.xscale,region[2][1]/self.xscale))
        else:
            self.fprint("Region Type: {0}".format("full"))

        ### Mark cells for refinement
        for i in range(num):
            if num>1:
                step_start = time.time()
                self.fprint("Refining Mesh Step {:d} of {:d}".format(i+1,num), special="header")
            else:
                self.fprint("")


            ### Check if cell markers were provided ###
            if cell_markers is not None:
                cell_f = cell_markers
                self.fprint("Cells Marked for Refinement: {:d}".format(sum(cell_markers.array())))

            ### Check if a region was provided ###
            elif region is not None:
                self.fprint("Marking Cells")

                ### Create an empty cell marker function
                cell_f = MeshFunction('bool', self.mesh, self.mesh.geometry().dim(),False)
                cells_marked = 0

                ### Check if we are refining in a circle ###
                if "circle" in region_type:
                    radius=region[0][0]
                    for cell in cells(self.mesh):
                        in_circle = (cell.midpoint()[0]-region[1][0])**2.0+(cell.midpoint()[1]-region[1][1])**2.0<=radius**2.0
                        if self.dim == 3:
                            # g_z = 0.0#self.ground_function(cell.midpoint()[0],cell.midpoint()[1])
                            g_z = self.ground_function(cell.midpoint()[0],cell.midpoint()[1])
                            in_z = between(cell.midpoint()[2],(region[2][0],region[2][1]+g_z))
                            in_region = in_circle and in_z
                        else:
                            in_region = in_circle
                        if in_region:
                            cell_f[cell] = True
                            cells_marked += 1

                ### or a rectangle ###
                else:
                    cell_f = MeshFunction('bool', self.mesh, self.mesh.geometry().dim(),False)
                    for cell in cells(self.mesh):
                        in_square = between(cell.midpoint()[0],tuple(region[0])) and between(cell.midpoint()[1],tuple(region[1]))
                        if self.dim == 3:
                            # g_z = 0.0#self.ground_function(cell.midpoint()[0],cell.midpoint()[1])
                            g_z = self.ground_function(cell.midpoint()[0],cell.midpoint()[1])
                            in_z = between(cell.midpoint()[2],(region[2][0],region[2][1]+g_z))
                            in_region = in_square and in_z
                        else:
                            in_region = in_square
                        if in_region:
                            cell_f[cell] = True
                            cells_marked += 1
                self.fprint("Cells Marked for Refinement: {:d}".format(cells_marked))

            
            ### If neither a region or cell markers were provided, Refine everwhere ###
            else:
                cell_f = MeshFunction('bool', self.mesh, self.mesh.geometry().dim(),True)

            old_verts = self.mesh.num_vertices()
            old_cells = self.mesh.num_cells()
            self.fprint("Refining Mesh")
            self.mesh = refine(self.mesh,cell_f)
            self.bmesh = BoundaryMesh(self.mesh,"exterior")
            self.boundary_markers = adapt(self.boundary_markers,self.mesh)

            self.fprint("Original Mesh Vertices: {:d}".format(old_verts))
            self.fprint("Original Mesh Cells:    {:d}".format(old_cells))
            self.fprint("New Mesh Vertices:      {:d}".format(self.mesh.num_vertices()))
            self.fprint("New Mesh Cells:         {:d}".format(self.mesh.num_cells()))
            if num>1:
                step_stop = time.time()
                self.fprint("Step {:d} of {:d} Finished: {:1.2f} s".format(i+1,num,step_stop-step_start), special="footer")
        
        refine_stop = time.time()
        self.fprint("Mesh Refinement Finished: {:1.2f} s".format(refine_stop-refine_start),special="footer")


    def WarpSplit(self,h,s):
        """
        This function warps the mesh to shift more cells towards the ground. 
        is achieved by spliting the domain in two and moving the cells so 
        that a percentage of them are below the split.

        Args:
            h (float): the height that split occurs
            s (float): the percent below split in the range [0,1)
        """

        warp_start = time.time()
        self.fprint("Starting Mesh Warping",special="header")
        self.fprint("Height of Split:     {:1.2f} m".format(h))
        self.fprint("Percent below Split: {:1.2f}%".format(s*100.0))

        if self.mesh.topology().dim() == 3:
            z0 = self.z_range[0]
            z1 = self.z_range[1]
            z_ind = 2
        else:
            z0 = self.y_range[0]
            z1 = self.y_range[1]
            z_ind = 1

        # h1 = 60
        # h2 = 160

        z = copy.deepcopy(self.mesh.coordinates()[:,z_ind])
        # cubic_spline = interp1d([z0,a-r,a+r,z1],[z0,a-(1-s)*r,a+(1-s)*r,z1])
        cubic_spline = interp1d([z0,z0+s*(z1-z0),z1],[z0,h,z1],fill_value=(z0,z1),bounds_error=False)
        # cubic_spline = interp1d([z0,h1-s*(z0+h1),h2+s*(z1-h2),z1],[z0,h1,h2,z1],fill_value=(z0,z1),bounds_error=False)

        # plt.figure()
        # x = np.linspace(z0,z1,100)
        # y = cubic_spline(x)
        # plt.plot(x,y)
        # plt.show()
        # exit()

        self.fprint("Moving Nodes")
        z_new = cubic_spline(z)
        self.mesh.coordinates()[:,z_ind]=z_new
        self.mesh.bounding_box_tree().build(self.mesh)
        self.bmesh = BoundaryMesh(self.mesh,"exterior")

        warp_stop = time.time()
        self.fprint("Warping Finished: {:1.2f} s".format(warp_stop-warp_start),special="footer")


    def WarpSmooth(self,s):
        """
        This function warps the mesh to shift more cells towards the ground. 
        The cells are shifted based on the function:

        .. math::

            z_new = z_0 + (z_1-z_0) \\left( \\frac{z_old-z_0}{z_1-z_0} \\right)^{s}.

        where :math:`z_0` is the ground and :math:`z_1` is the top of the domain.

        Args:
            s (float): compression strength
        """
        warp_start = time.time()
        self.fprint("Starting Mesh Warping",special="header")
        self.fprint("Compression Strength: {:1.4f}".format(s))
        self.fprint("Moving Nodes")

        z=self.mesh.coordinates()[:,2].copy()
        z0 = self.z_range[0]
        z1 = self.z_range[1]
        z1 = z0 + (z1 - z0)*(abs((z-z0)/(z1-z0)))**s
        self.mesh.coordinates()[:,2]=z1
        self.mesh.bounding_box_tree().build(self.mesh)
        self.bmesh = BoundaryMesh(self.mesh,"exterior")

        warp_stop = time.time()
        self.fprint("Warping Finished: {:1.2f} s".format(warp_stop-warp_start),special="footer")

    def Move(self,ground):
        move_start = time.time()
        self.fprint("Moving Mesh",special="header")

        def transform(x,y,z,z0,z1):
            new_z = np.zeros(len(z))
            for i in range(len(z)):
                new_z[i]=(z1-ground(x[i],y[i]))*(z[i]-z0)/(z1-z0)+ground(x[i],y[i])
            return new_z

        self.fprint("Moving Boundary Mesh")
        x_hd = copy.deepcopy(self.bmesh.coordinates()[:,0])
        y_hd = copy.deepcopy(self.bmesh.coordinates()[:,1])
        z_hd = copy.deepcopy(self.bmesh.coordinates()[:,2])
        z_hd = transform(x_hd,y_hd,z_hd,self.z_range[0],self.z_range[1])
        self.bmesh.coordinates()[:,0]=x_hd
        self.bmesh.coordinates()[:,1]=y_hd
        self.bmesh.coordinates()[:,2]=z_hd
        self.bmesh.bounding_box_tree().build(self.bmesh)
        
        self.fprint("Moving Mesh to New Boundary Using ALE")
        ALE.move(self.mesh,self.bmesh)

        move_stop = time.time()
        self.fprint("Mesh Moved: {:1.2f} s".format(move_stop-move_start),special="footer")

    def Finalize(self):
        # self.ComputeCellRadius()
        self.finalized = True

    # def ComputeCellRadius(self):
    #     self.mesh_radius = MeshFunction("double", self.mesh, self.mesh.topology().dim())
    #     for cell in cells(self.mesh):
    #         self.mesh_radius.set_value(cell.index(),cell.h())
    #         # self.mesh_radius.set_value(cell.index(),cell.inradius())
    #         # self.mesh_radius.set_value(cell.index(),cell.circumradius())

    def SetupInterpolatedGround(self):
        self.fprint("Ground Type: Interpolated From File")

        ### Import data from Options ###
        if "path" in self.params["domain"]:
            self.path = self.params["domain"]["path"]
            self.terrain_path  = self.path + "topography.txt"
        else:
            self.terrain_path  = self.params["domain"]["terrain_path"]

        ### Copy Files to input folder ###
        shutil.copy(self.terrain_path,self.params.folder+"input_files/")

        self.fprint("Path: {0}".format(self.terrain_path),offset=1)

        ### import ground data
<<<<<<< HEAD
        self.topography = np.loadtxt(self.typo_path)
        x_data = self.topography[1:,0]*self.xscale
        y_data = self.topography[1:,1]*self.xscale
        z_data = self.topography[1:,2]*self.xscale
=======
        self.topography = np.loadtxt(self.terrain_path)
        x_data = self.topography[1:,0]
        y_data = self.topography[1:,1]
        z_data = self.topography[1:,2]
>>>>>>> a6457922

        ### generate interpolating function
        x_data = np.sort(np.unique(x_data))
        y_data = np.sort(np.unique(y_data))
        z_data = np.reshape(z_data,(int(self.topography[0,0]),int(self.topography[0,1])))
        self.topography_interpolated = RectBivariateSpline(x_data,y_data,z_data.T)
        self.ground_function = self.InterplatedGroundFunction

    # def SetupAnalyticGround(self):
    #     if self.params["domain"].get("gaussian",False):
    #         self.hill_sigma_x = self.params["domain"]["gaussian"]["sigma_x"]
    #         self.hill_sigma_y = self.params["domain"]["gaussian"]["sigma_y"]
    #         self.hill_theta = self.params["domain"]["gaussian"].get("theta",0.0)
    #         self.hill_amp = self.params["domain"]["gaussian"]["amp"]
    #         self.hill_center = self.params["domain"]["gaussian"].get("center",[0.0,0.0])
    #         self.hill_x0 = self.hill_center[0]
    #         self.hill_y0 = self.hill_center[1]
    #         self.fprint("")
    #         self.fprint("Ground Type: Gaussian Hill")
    #         self.fprint("Hill Center:   ({: .2f}, {: .2f})".format(self.hill_x0,self.hill_y0),offset=1)
    #         self.fprint("Hill Rotation:  {: <7.2f}".format(self.hill_theta),offset=1)
    #         self.fprint("Hill Amplitude: {: <7.2f}".format(self.hill_amp),offset=1)
    #         self.fprint("Hill sigma_x:   {: <7.2f}".format(self.hill_sigma_x),offset=1)
    #         self.fprint("Hill sigma_y:   {: <7.2f}".format(self.hill_sigma_y),offset=1)
    #         self.hill_a = np.cos(self.hill_theta)**2/(2*self.hill_sigma_x**2) + np.sin(self.hill_theta)**2/(2*self.hill_sigma_y**2)
    #         self.hill_b = np.sin(2*self.hill_theta)/(4*self.hill_sigma_y**2) - np.sin(2*self.hill_theta)/(4*self.hill_sigma_x**2)
    #         self.hill_c = np.cos(self.hill_theta)**2/(2*self.hill_sigma_y**2) + np.sin(self.hill_theta)**2/(2*self.hill_sigma_x**2)
    #         self.ground_function = self.GaussianGroundFuncion
    #     elif self.params["domain"].get("plane",False):
    #         self.plane_x0 = self.params["domain"]["plane"].get("intercept",[0.0,0.0,0.0])
    #         self.plane_mx = self.params["domain"]["plane"]["mx"]
    #         self.plane_my = self.params["domain"]["plane"]["my"]
    #         self.ground_function = self.PlaneGroundFuncion
    #         self.fprint("")
    #         self.fprint("Ground Type: Plane")
    #         self.fprint("Intercept: ({: .2f}, {: .2f}, {: .2f})".format(*self.plane_x0),offset=1)
    #         self.fprint("X Slope:     {: <7.6f}".format(self.plane_mx),offset=1)
    #         self.fprint("Y Slope:     {: <7.6f}".format(self.plane_my),offset=1)
    #     else:
    #         raise ValueError("Incorrect analytic ground function specified")


    # def GaussianGroundFuncion(self,x,y,dx=0,dy=0):
    #     return self.hill_amp*exp( - (self.hill_a*(x-self.hill_x0)**2 + 2*self.hill_b*(x-self.hill_x0)*(y-self.hill_y0) + self.hill_c*(y-self.hill_y0)**2)**2)+self.z_range[0]

    # def PlaneGroundFuncion(self,x,y,dx=0,dy=0):
    #     if dx == 1:
    #         val = self.plane_mx
    #     elif dy == 1:
    #         val = self.plane_my
    #     elif abs(dx)+abs(dy) >=2:
    #         val = 0
    #     else:
    #         val = (self.plane_mx*(x-self.plane_x0[0])+self.plane_my*(y-self.plane_x0[1]))+self.plane_x0[2]
    #     return val

    def InterplatedGroundFunction(self,x,y,dx=0,dy=0):
        if dx == 0 and dy == 0:
            return float(self.topography_interpolated(x,y)[0]+self.ground_ref)
        else:
            return float(self.topography_interpolated(x,y,dx=dx,dy=dy)[0])


    def Ground(self,x,y,dx=0,dy=0):
        """
        Ground returns the ground height given an (*x*, *y*) coordinate.

        Args:
            x (float/list): *x* location within the domain
            y (float/list): *y* location within the domain

        Returns:
            float/list: corresponding z coordinates of the ground.

        """

        if isinstance(x,Constant):
            z = self.ground_function(x,y,dx=dx,dy=dy)
            return z
        else:
            if (isinstance(x,list) and isinstance(y,list)) or (isinstance(x,np.ndarray) and isinstance(y,np.ndarray)):
                nx = len(x)
                ny = len(y)
                if nx != ny:
                    raise ValueError("Length mismatch: len(x)="+repr(nx)+", len(y)="+repr(ny))
                else:
                    z = np.zeros(nx)
                    for i in range(nx):
                        z[i] = float(self.ground_function(x[i],y[i],dx=dx,dy=dy))
                    return z
            else:
                return float(self.ground_function(x,y,dx=dx,dy=dy))

class BoxDomain(GenericDomain):
    """
    A box domain is simply a 3D rectangular prism. This box is defined
    by 6 parameters in the param.yaml file. 

    Example:
        In the yaml file define::

            domain: 
                #                      # Description           | Units
                x_range: [-2500, 2500] # x-range of the domain | m
                y_range: [-2500, 2500] # y-range of the domain | m
                z_range: [0.04, 630]   # z-range of the domain | m
                nx: 10                 # Number of x-nodes     | -
                ny: 10                 # Number of y-nodes     | -
                nz: 2                  # Number of z-nodes     | -

        This will produce a box with corner points (-2500,-2500,0.04) 
        to (2500,2500,630). The mesh will have *nx* nodes in the *x*-direction,
        *ny* in the *y*-direction, and *nz* in the *z*-direction.
    """

    def __init__(self):
        super(BoxDomain, self).__init__()

        self.fprint("Generating Box Domain",special="header")

        ### Initialize values from Options ###
        self.init_wind = self.params.get("solver",{}).get("init_wind_angle",0.0)
        self.x_range = np.array(self.params["domain"]["x_range"])*self.xscale
        self.y_range = np.array(self.params["domain"]["y_range"])*self.xscale
        self.z_range = np.array(self.params["domain"]["z_range"])*self.xscale
        self.nx = self.params["domain"]["nx"]
        self.ny = self.params["domain"]["ny"]
        self.nz = self.params["domain"]["nz"]
        self.dim = 3

        ### Get the initial wind direction ###
        self.init_wind = self.params.get("solver",{}).get("init_wind_angle",0.0)

        ### Print Some stats ###
        self.fprint("X Range: [{: .2f}, {: .2f}]".format(self.x_range[0]/self.xscale,self.x_range[1]/self.xscale))
        self.fprint("Y Range: [{: .2f}, {: .2f}]".format(self.y_range[0]/self.xscale,self.y_range[1]/self.xscale))
        self.fprint("Z Range: [{: .2f}, {: .2f}]".format(self.z_range[0]/self.xscale,self.z_range[1]/self.xscale))

        ### Create mesh ###
        mesh_start = time.time()
        self.fprint("")
        self.fprint("Generating Mesh")
        start = Point(self.x_range[0], self.y_range[0], self.z_range[0])
        stop  = Point(self.x_range[1], self.y_range[1], self.z_range[1])
        self.mesh = BoxMesh(start, stop, self.nx, self.ny, self.nz)
        # box = Box(start,stop)
        # self.mesh = generate_mesh(box,self.nx)
        self.bmesh = BoundaryMesh(self.mesh,"exterior")
        mesh_stop = time.time()
        self.fprint("Mesh Generated: {:1.2f} s".format(mesh_stop-mesh_start))

        ### Define Boundary Subdomains ###
        mark_start = time.time()
        self.fprint("")
        self.fprint("Marking Boundaries")
        front   = CompiledSubDomain("near(x[0], x0, tol) && on_boundary",x0 = self.x_range[0], tol = 1e-10)
        back    = CompiledSubDomain("near(x[0], x1, tol) && on_boundary",x1 = self.x_range[1], tol = 1e-10)
        left    = CompiledSubDomain("near(x[1], y0, tol) && on_boundary",y0 = self.y_range[0], tol = 1e-10)
        right   = CompiledSubDomain("near(x[1], y1, tol) && on_boundary",y1 = self.y_range[1], tol = 1e-10)
        bottom  = CompiledSubDomain("near(x[2], z0, tol) && on_boundary",z0 = self.z_range[0], tol = 1e-10)
        top     = CompiledSubDomain("near(x[2], z1, tol) && on_boundary",z1 = self.z_range[1], tol = 1e-10)
        self.boundary_subdomains = [front,back,left,right,bottom,top]
        self.boundary_names = {"front":1,"back":2,"left":3,"right":4,"bottom":5,"top":6}
        self.boundary_types = {"inflow":    ["front","left","right"],
                               "no_slip":   ["bottom"],
                               "free_slip": ["top"],
                               "no_stress": ["back"]}

        ### Generate the boundary markers for boundary conditions ###
        self.BuildBoundaryMarkers()

        mark_stop = time.time()
        self.fprint("Boundaries Marked: {:1.2f} s".format(mark_stop-mark_start))


        self.fprint("Initial Domain Setup",special="footer")

    def ground_function(self,x,y,dx=0,dy=0):
        if dx == 0 and dy == 0:
            return self.ground_ref
        else:
            return 0.0

    def RecomputeBoundaryMarkers(self,theta):
        mark_start = time.time()
        self.fprint("")
        self.fprint("Remarking Boundaries")

        tol = 1e-3

        ### This function rounds to the nearest ordinal direction ###
        theta45 = round((theta-pi/4.0)/(pi/2))*(pi/2)+pi/4.0

        ### Check if the wind angle is a ordinal direction ###
        if   near(theta45, 1.0*pi/4.0, eps=tol):
            self.boundary_types["inflow"]    = ["front","left"]
            self.boundary_types["no_stress"] = ["back","right"]
        elif near(theta45, 3.0*pi/4.0, eps=tol):
            self.boundary_types["inflow"]    = ["back","left"]
            self.boundary_types["no_stress"] = ["front","right"]
        elif near(theta45, 5.0*pi/4.0, eps=tol):
            self.boundary_types["inflow"]    = ["back","right"]
            self.boundary_types["no_stress"] = ["front","left"]
        elif near(theta45, 7.0*pi/4.0, eps=tol):
            self.boundary_types["inflow"]    = ["front","right"]
            self.boundary_types["no_stress"] = ["back","left"]

        ### Check the special cases that the wind angle is a cardinal direction ###
        if   near(theta, 0.0*pi/2.0, eps=tol):
            self.boundary_types["inflow"]    = ["front","right","left"]
            self.boundary_types["no_stress"] = ["back"]
        elif near(theta, 1.0*pi/2.0, eps=tol):
            self.boundary_types["inflow"]    = ["front","back","left"]
            self.boundary_types["no_stress"] = ["right"]
        elif near(theta, 2.0*pi/2.0, eps=tol):
            self.boundary_types["inflow"]    = ["back","right","left"]
            self.boundary_types["no_stress"] = ["front"]
        elif near(theta, 3.0*pi/2.0, eps=tol):
            self.boundary_types["inflow"]    = ["front","back","right"]
            self.boundary_types["no_stress"] = ["left"]

        mark_stop = time.time()
        self.fprint("Boundaries Marked: {:1.2f} s".format(mark_stop-mark_start))

class CylinderDomain(GenericDomain):
    """
    A cylinder domain is a cylinder that is centered a c0 and has radius r. 
    This domain is defined by 6 parameters in the param.yaml file. The 
    center of the cylinder is assumed to be the z-axis.

    Example:
        In the yaml file define::

            domain: 
                #                      # Description           | Units
                z_range: [0.04, 630]   # z-range of the domain | m
                radius: 2500           # radius of base circle | m
                nt: 100                # Number of radial nodes| -
                nz: 10                 # Number of z nodes     | -

        This will produce a upright cylinder centered at (0.0,0.0) with a 
        radius of 2500 m and extends from z=0.04 to 630 m. The mesh will 
        have *nx* nodes in the *x*-direction, *ny* in the *y*-direction, and
        *nz* in the *z*-direction.
    """

    def __init__(self):
        super(CylinderDomain, self).__init__()

        self.fprint("Generating Cylinder Domain",special="header")

        ### Initialize values from Options ###
        self.radius   = self.params["domain"]["radius"]*self.xscale
        self.center   = np.array(self.params["domain"]["center"])*self.xscale
        self.z_range  = np.array(self.params["domain"]["z_range"])*self.xscale
        self.nt = self.params["domain"]["nt"]
        self.mesh_type = self.params["domain"].get("mesh_type","mshr")
        self.x_range  = [self.center[0]-self.radius,self.center[1]+self.radius]
        self.y_range  = [self.center[0]-self.radius,self.center[1]+self.radius]
        self.dim = 3

        ### Get the initial wind direction ###
        self.init_wind = self.params.get("solver",{}).get("init_wind_angle",0.0)

        ### Calculating the boundary of the shadow ###
        angles = np.linspace(0,2.0*np.pi,self.nt+1)
        self.boundary_line = (self.radius*np.cos(angles)+self.center[0],self.radius*np.sin(angles)+self.center[1])

        self.fprint("Radius:        {: .2f}".format(self.radius/self.xscale))
        self.fprint("Center:       ({: .2f}, {: .2f})".format(self.center[0]/self.xscale,self.center[1]/self.xscale))
        self.fprint("Z Range:      [{: .2f}, {: .2f}]".format(self.z_range[0]/self.xscale,self.z_range[1]/self.xscale))
        self.fprint("Meshing Type:  {0}".format(self.mesh_type))

        mesh_start = time.time()
        self.fprint("")
        if self.mesh_type == "mshr":
            self.fprint("Generating Mesh Using mshr")

            self.res = self.params["domain"]["res"]

            ### Create Mesh ###
            # mshr_circle = Circle(Point(self.center[0],self.center[1]), self.radius, self.nt)
            # mshr_domain = Extrude2D(mshr_circle,self.z_range[1]-self.z_range[0])
            top    = Point(self.center[0],self.center[1],self.z_range[1])
            bottom = Point(self.center[0],self.center[1],self.z_range[0])
            mshr_domain = Cylinder(top,bottom,self.radius,self.radius,self.nt)
            self.mesh = generate_mesh(mshr_domain,self.res)
            # self.mesh = refine(self.mesh)
            # self.mesh = refine(self.mesh)
            # self.mesh = refine(self.mesh)

            # z = self.mesh.coordinates()[:,2]#+self.z_range[0]
            # self.mesh.coordinates()[:,2] = z
            # self.mesh.bounding_box_tree().build(self.mesh)

        else:
            self.fprint("Generating Box Mesh")

            self.nz = self.params["domain"]["nz"]
            self.nxy = int(self.nt/4.0)

            ### Create mesh ###
            start = Point(-1.0, -1.0, self.z_range[0])
            stop  = Point( 1.0,  1.0, self.z_range[1])
            self.mesh = BoxMesh(start, stop, int(self.nxy/2.0), int(self.nxy/2.0), int(self.nz/2.0))
            self.mesh = refine(self.mesh)
            x = self.mesh.coordinates()[:,0]
            y = self.mesh.coordinates()[:,1]
            z = self.mesh.coordinates()[:,2]
            
            self.fprint("Morphing Mesh")
            if self.mesh_type == "elliptic":
                x_hat, y_hat, z_hat = Elliptical_Grid(x, y, z, self.radius)
            elif self.mesh_type == "squircular":
                x_hat, y_hat, z_hat = FG_Squircular(x, y, z, self.radius)
            elif self.mesh_type == "stretch":
                x_hat, y_hat, z_hat = Simple_Stretching(x, y, z, self.radius)

            x_hat += self.center[0]
            y_hat += self.center[1]

            xy_hat_coor = np.array([x_hat, y_hat, z_hat]).transpose()
            self.mesh.coordinates()[:] = xy_hat_coor
            self.mesh.bounding_box_tree().build(self.mesh)

        ### Create the boundary mesh ###
        self.bmesh = BoundaryMesh(self.mesh,"exterior")
        mesh_stop = time.time()
        self.fprint("Mesh Generated: {:1.2f} s".format(mesh_stop-mesh_start))

        ### Define Plane Normal ###
        nom_x = np.cos(self.init_wind)
        nom_y = np.sin(self.init_wind)

        ### Define Boundary Subdomains ###
        mark_start = time.time()
        self.fprint("")
        self.fprint("Marking Boundaries")
        outflow = CompiledSubDomain("on_boundary", nx=nom_x, ny=nom_y, z0 = self.z_range[0], z1 = self.z_range[1])
        inflow  = CompiledSubDomain("nx*(x[0]-c0)+ny*(x[1]-c1)<=0  && on_boundary", nx=nom_x, ny=nom_y, z0 = self.z_range[0], z1 = self.z_range[1], c0=self.center[0], c1=self.center[1])
        top     = CompiledSubDomain("near(x[2], z1, tol) && on_boundary",z1 = self.z_range[1],tol = 1e-10)
        bottom  = CompiledSubDomain("near(x[2], z0, tol) && on_boundary",z0 = self.z_range[0],tol = 1e-10)
        self.boundary_subdomains = [None,None,None,None,outflow,inflow,bottom,top]
        self.boundary_names = {"front":None,"back":None,"left":None,"right":None,"bottom":7,"top":8,"inflow":6,"outflow":5}
        self.boundary_types = {"inflow":          ["inflow"],
                               "no_stress":       ["outflow"],
                               "free_slip":       ["top"],
                               "no_slip":         ["bottom"]}

        ### Generate the boundary markers for boundary conditions ###
        self.BuildBoundaryMarkers()

        mark_stop = time.time()
        self.fprint("Boundaries Marked: {:1.2f} s".format(mark_stop-mark_start))
        self.fprint("Initial Domain Setup",special="footer")

    def ground_function(self,x,y,dx=0,dy=0):
        if dx == 0 and dy == 0:
            return self.ground_ref
        else:
            return 0.0

    def RecomputeBoundaryMarkers(self,theta):
        mark_start = time.time()
        self.fprint("")
        self.fprint("Remarking Boundaries")

        ### Define Plane Normal ###
        nom_x = np.cos(theta)
        nom_y = np.sin(theta)

        # ### Define Boundary Subdomains ###
        # outflow = CompiledSubDomain("on_boundary", nx=nom_x, ny=nom_y, z0 = self.z_range[0], z1 = self.z_range[1])
        # inflow  = CompiledSubDomain("x[2] >= z0 && x[2] <= z1 && nx*(x[0]-c0)+ny*(x[1]-c1)<=0  && on_boundary", nx=nom_x, ny=nom_y, z0 = self.z_range[0], z1 = self.z_range[1], c0=self.center[0], c1=self.center[1])
        # top     = CompiledSubDomain("near(x[2], z1) && on_boundary",z1 = self.z_range[1])
        # bottom  = CompiledSubDomain("near(x[2], z0) && on_boundary",z0 = self.z_range[0])
<<<<<<< HEAD
        # self.boundary_subdomains = [None,None,None,None,bottom,top,inflow,outflow]
=======
        # self.boundary_subdomains = [outflow,inflow,top,bottom]
>>>>>>> a6457922

        # ### Generate the boundary markers for boundary conditions ###
        # self.BuildBoundaryMarkers()

        ### Define center ###
        c0 = self.center[0]
        c1 = self.center[1]

        ### Set Tol ###
        tol = 1e-5

        wall_facets = self.boundary_markers.where_equal(self.boundary_names["inflow"]) \
                    + self.boundary_markers.where_equal(self.boundary_names["outflow"])

        boundary_val_temp = self.boundary_markers.array()
        self.boundary_markers = MeshFunction("size_t", self.mesh, self.mesh.topology().dim() - 1)
        self.boundary_markers.set_values(boundary_val_temp)

        for facet_id in wall_facets:
            facet = Facet(self.mesh,facet_id)
            vert_ids = facet.entities(0)
            vert_coords = self.mesh.coordinates()[vert_ids]
            x = vert_coords[:,0]
            y = vert_coords[:,1]

            if all(nom_x*(x-c0)+nom_y*(y-c1)<=0+tol):
                self.boundary_markers.set_value(facet_id,self.boundary_names["inflow"])
            else:
                self.boundary_markers.set_value(facet_id,self.boundary_names["outflow"])

        mark_stop = time.time()
        self.fprint("Boundaries Marked: {:1.2f} s".format(mark_stop-mark_start))

class CircleDomain(GenericDomain):
    """
    ADD DOCUMENTATION
    """

    def __init__(self):
        super(CircleDomain, self).__init__()

        self.fprint("Generating Circle Domain",special="header")

        ### Initialize values from Options ###
        self.radius   = self.params["domain"]["radius"]*self.xscale
        self.center   = np.array(self.params["domain"]["center"])*self.xscale
        self.nt = self.params["domain"]["nt"]
        self.mesh_type = self.params["domain"].get("mesh_type","mshr")
        self.x_range  = [self.center[0]-self.radius,self.center[1]+self.radius]
        self.y_range  = [self.center[0]-self.radius,self.center[1]+self.radius]
        self.dim = 2

        ### Get the initial wind direction ###
        self.init_wind = self.params.get("solver",{}).get("init_wind_angle",0.0)

        ### Calculating the boundary of the shadow ###
        angles = np.linspace(0,2.0*np.pi,self.nt+1)
        self.boundary_line = (self.radius*np.cos(angles),self.radius*np.sin(angles))

        self.fprint("Radius:        {: .2f}".format(self.radius))
        self.fprint("Center:       ({: .2f}, {: .2f})".format(self.center[0],self.center[1]))
        self.fprint("Meshing Type:  {0}".format(self.mesh_type))

        mesh_start = time.time()
        self.fprint("")
        if self.mesh_type == "mshr":

            self.res = self.params["domain"]["res"]
            self.fprint("Generating Mesh Using mshr")

            ### Create Mesh ###
            mshr_circle = Circle(Point(self.center[0],self.center[1]), self.radius, self.nt)
            self.mesh = generate_mesh(mshr_circle,self.res)

        else:
            self.fprint("Generating Rectangle Mesh")

            self.nxy = int(self.nt/4.0)

            ### Create mesh ###
            start = Point(-1.0, -1.0)
            stop  = Point( 1.0,  1.0)
            self.mesh = RectangleMesh(start, stop, int(self.nxy/2.0), int(self.nxy/2.0))
            self.mesh = refine(self.mesh)
            x = self.mesh.coordinates()[:,0]
            y = self.mesh.coordinates()[:,1]
            
            self.fprint("Morphing Mesh")
            if self.mesh_type == "elliptic":
                x_hat, y_hat, z_hat = Elliptical_Grid(x, y, 0, self.radius)
            elif self.mesh_type == "squircular":
                x_hat, y_hat, z_hat = FG_Squircular(x, y, 0, self.radius)
            elif self.mesh_type == "stretch":
                x_hat, y_hat, z_hat = Simple_Stretching(x, y, 0, self.radius)
            else:
                raise ValueError("Mesh type: "+self.mesh_type+" not recognized")

            x_hat += self.center[0]
            y_hat += self.center[1]

            xy_hat_coor = np.array([x_hat, y_hat]).transpose()
            self.mesh.coordinates()[:] = xy_hat_coor
            self.mesh.bounding_box_tree().build(self.mesh)

        ### Create the boundary mesh ###
        self.bmesh = BoundaryMesh(self.mesh,"exterior")
        mesh_stop = time.time()
        self.fprint("Mesh Generated: {:1.2f} s".format(mesh_stop-mesh_start))

        ### Define Plane Normal ###
        nom_x = np.cos(self.init_wind)
        nom_y = np.sin(self.init_wind)

        ### Define Boundary Subdomains ###
        mark_start = time.time()
        self.fprint("")
        self.fprint("Marking Boundaries")
        outflow = CompiledSubDomain("on_boundary", nx=nom_x, ny=nom_y)
        inflow  = CompiledSubDomain("nx*(x[0]-c0)+ny*(x[1]-c1)<=0  && on_boundary", nx=nom_x, ny=nom_y, c0=self.center[0], c1=self.center[1])
        self.boundary_subdomains = [None,None,None,None,None,None,inflow,outflow]
        self.boundary_names = {"front":None,"back":None,"left":None,"right":None,"bottom":None,"top":None,"inflow":7,"outflow":8}
        self.boundary_types = {"inflow":  ["inflow"],
                               "no_stress": ["outflow"]}

        ### Generate the boundary markers for boundary conditions ###
        self.boundary_markers = MeshFunction("size_t", self.mesh, self.mesh.topology().dim() - 1)
        self.boundary_markers.set_all(0)
        for i in range(len(self.boundary_subdomains)):
            self.boundary_subdomains[i].mark(self.boundary_markers, i+1,check_midpoint=False)

        mark_stop = time.time()
        self.fprint("Boundaries Marked: {:1.2f} s".format(mark_stop-mark_start))
        self.fprint("Initial Domain Setup",special="footer")

    def ground_function(self,x,y,dx=0,dy=0):
        return 0.0

    def RecomputeBoundaryMarkers(self,theta):
        mark_start = time.time()
        self.fprint("")
        self.fprint("Remarking Boundaries")

        ### Define Plane Normal ###
        nom_x = np.cos(theta)
        nom_y = np.sin(theta)

<<<<<<< HEAD
        # ### Define Boundary Subdomains ###
        # mark_start = time.time()
        # outflow = CompiledSubDomain("on_boundary", nx=nom_x, ny=nom_y)
        # inflow  = CompiledSubDomain("nx*(x[0]-c0)+ny*(x[1]-c1)<=0  && on_boundary", nx=nom_x, ny=nom_y, c0=self.center[0], c1=self.center[1])
        # self.boundary_subdomains = [None,None,None,None,None,None,inflow,outflow]
=======
        ### Define Boundary Subdomains ###
        mark_start = time.time()
        outflow = CompiledSubDomain("on_boundary", nx=nom_x, ny=nom_y)
        inflow  = CompiledSubDomain("nx*(x[0]-c0)+ny*(x[1]-c1)<=0  && on_boundary", nx=nom_x, ny=nom_y, c0=self.center[0], c1=self.center[1])
        self.boundary_subdomains = [outflow,inflow]
>>>>>>> a6457922

        # ### Generate the boundary markers for boundary conditions ###
        # self.BuildBoundaryMarkers()

        ### Define center ###
        c0 = self.center[0]
        c1 = self.center[1]

        ### Set Tol ###
        tol = 1e-5

        wall_facets = self.boundary_markers.where_equal(self.boundary_names["inflow"]) \
                    + self.boundary_markers.where_equal(self.boundary_names["outflow"])

        boundary_val_temp = self.boundary_markers.array()
        self.boundary_markers = MeshFunction("size_t", self.mesh, self.mesh.topology().dim() - 1)
        self.boundary_markers.set_values(boundary_val_temp)

        for facet_id in wall_facets:
            facet = Facet(self.mesh,facet_id)
            vert_ids = facet.entities(0)
            vert_coords = self.mesh.coordinates()[vert_ids]
            x = vert_coords[:,0]
            y = vert_coords[:,1]

            if all(nom_x*(x-c0)+nom_y*(y-c1)<=0+tol):
                self.boundary_markers.set_value(facet_id,self.boundary_names["inflow"])
            else:
                self.boundary_markers.set_value(facet_id,self.boundary_names["outflow"])

        # mark_stop = time.time()
        # self.fprint("Boundaries Marked: {:1.2f} s".format(mark_stop-mark_start))

class RectangleDomain(GenericDomain):
    """
    A rectangle domain is simply a 2D rectangle. This mesh is defined
    by 4 parameters in the param.yaml file. 

    Example:
        In the yaml file define::

            domain: 
                #                      # Description           | Units
                x_range: [-2500, 2500] # x-range of the domain | m
                y_range: [-2500, 2500] # y-range of the domain | m
                nx: 10                 # Number of x-nodes     | -
                ny: 10                 # Number of y-nodes     | -

        This will produce a rectangle with corner points (-2500,-2500) 
        to (2500,2500). The mesh will have *nx* nodes in the *x*-direction,
        and *ny* in the *y*-direction.

    Todo:
        Properly implement a RectangleDomain and 2D in general.
    """

    def __init__(self):
        super(RectangleDomain, self).__init__()

        self.fprint("Generating Rectangle Domain",special="header")

        ### Initialize values from Options ###
        self.init_wind = self.params.get("solver",{}).get("init_wind_angle",0.0)
        self.x_range = np.array(self.params["domain"]["x_range"])*self.xscale
        self.y_range = np.array(self.params["domain"]["y_range"])*self.xscale
        self.nx = self.params["domain"]["nx"]
        self.ny = self.params["domain"]["ny"]
        self.fprint("X Range: [{: .2f}, {: .2f}]".format(self.x_range[0]/self.xscale,self.x_range[1]/self.xscale))
        self.fprint("Y Range: [{: .2f}, {: .2f}]".format(self.y_range[0]/self.xscale,self.y_range[1]/self.xscale))
        self.dim = 2

        ### Create mesh ###
        mesh_start = time.time()
        self.fprint("")
        self.fprint("Generating Mesh")
        start = Point(self.x_range[0], self.y_range[0])
        stop  = Point(self.x_range[1], self.y_range[1])
        self.mesh = RectangleMesh(start, stop, self.nx, self.ny)
        self.bmesh = BoundaryMesh(self.mesh,"exterior")
        mesh_stop = time.time()
        self.fprint("Mesh Generated: {:1.2f} s".format(mesh_stop-mesh_start))

        ### Define Boundary Subdomains ###
        mark_start = time.time()
        self.fprint("")
        self.fprint("Marking Boundaries")
        front   = CompiledSubDomain("near(x[0], x0) && on_boundary",x0 = self.x_range[0])
        back    = CompiledSubDomain("near(x[0], x1) && on_boundary",x1 = self.x_range[1])
        left    = CompiledSubDomain("near(x[1], y0) && on_boundary",y0 = self.y_range[0])
        right   = CompiledSubDomain("near(x[1], y1) && on_boundary",y1 = self.y_range[1])
        self.boundary_subdomains = [front,back,left,right]
        self.boundary_names = {"front":1,"back":2,"left":3,"right":4}
        self.boundary_types = {"inflow":    ["front","left","right"],
                               "no_stress": ["back"]}

        ### Generate the boundary markers for boundary conditions ###
        self.BuildBoundaryMarkers()

        mark_stop = time.time()
        self.fprint("Boundaries Marked: {:1.2f} s".format(mark_stop-mark_start))
        self.fprint("Initial Domain Setup",special="footer")

    def ground_function(self,x,y,dx=0,dy=0):
        return 0.0

    def RecomputeBoundaryMarkers(self,theta):
        mark_start = time.time()
        self.fprint("")
        self.fprint("Remarking Boundaries")

        tol = 1e-3

        ### This function rounds to the nearest ordinal direction ###
        theta45 = round((theta-pi/4.0)/(pi/2))*(pi/2)+pi/4.0

        ### Check if the wind angle is a ordinal direction ###
        if   near(theta45, 1.0*pi/4.0, eps=tol):
            self.boundary_types["inflow"]    = ["front","left"]
            self.boundary_types["no_stress"] = ["back","right"]
        elif near(theta45, 3.0*pi/4.0, eps=tol):
            self.boundary_types["inflow"]    = ["back","left"]
            self.boundary_types["no_stress"] = ["front","right"]
        elif near(theta45, 5.0*pi/4.0, eps=tol):
            self.boundary_types["inflow"]    = ["back","right"]
            self.boundary_types["no_stress"] = ["front","left"]
        elif near(theta45, 7.0*pi/4.0, eps=tol):
            self.boundary_types["inflow"]    = ["front","right"]
            self.boundary_types["no_stress"] = ["back","left"]

        ### Check the special cases that the wind angle is a cardinal direction ###
        if   near(theta, 0.0*pi/2.0, eps=tol):
            self.boundary_types["inflow"]    = ["front","right","left"]
            self.boundary_types["no_stress"] = ["back"]
        elif near(theta, 1.0*pi/2.0, eps=tol):
            self.boundary_types["inflow"]    = ["front","back","left"]
            self.boundary_types["no_stress"] = ["right"]
        elif near(theta, 2.0*pi/2.0, eps=tol):
            self.boundary_types["inflow"]    = ["back","right","left"]
            self.boundary_types["no_stress"] = ["front"]
        elif near(theta, 3.0*pi/2.0, eps=tol):
            self.boundary_types["inflow"]    = ["front","back","right"]
            self.boundary_types["no_stress"] = ["left"]

        mark_stop = time.time()
        self.fprint("Boundaries Marked: {:1.2f} s".format(mark_stop-mark_start))

class ImportedDomain(GenericDomain):
    def __init__(self):
<<<<<<< HEAD
        raise NotImplementedError("Imported Domains need to be updated. Please use an Interpolated domain for now.")
#     """
#     This class generates a domain from imported files. This mesh is defined
#     by 2 parameters in the param.yaml file. 

#     Example:
#         In the yaml file define::

#             domain: 
#                 path: "Mesh_data/"
#                 filetype: "xml.gz"

#         The supported filetypes are "xml.gz" and "h5". For "xml.gz" 3 files are
#         required: 

#             * mesh.xml.gz - this contains the mesh in a format dolfin can handle
#             * boundaries.xml.gz - this contains the facet markers that define where the boundaries are
#             * topology.txt - this contains the data for the ground topology. 
#                 It assumes that the coordinates are from a uniform mesh.
#                 It contains three column: x, y, z. The x and y columns contain 
#                 just the unique values. The z column contains the ground values
#                 for every combination of x and y. The first row must be the number
#                 of points in the x and y direction. Here is an example for z=x+y/10::

#                     3 3 9
#                     0 0 0.0
#                     1 1 0.1
#                     2 2 0.2
#                         1.0
#                         1.1
#                         1.2
#                         2.0
#                         2.1
#                         2.2

#     """

#     def __init__(self):
#         super(ImportedDomain, self).__init__()

#         self.fprint("Importing Domain",special="header")

#         ### Get the file type for the mesh (h5, xml.gz) ###
#         self.filetype = self.params["domain"].get("filetype", "xml.gz")
#         self.init_wind = self.params.get("solver",{}).get("init_wind_angle",0.0)

#         ### Import data from Options ###
#         if "path" in self.params["domain"]:
#             self.path = self.params["domain"]["path"]
#             self.mesh_path  = self.path + "mesh." + self.filetype
#             if self.filetype == "xml.gz":
#                 self.boundary_path = self.path + "boundaries." + self.filetype
#             self.typo_path  = self.path + "topology.txt"
#         else:
#             self.mesh_path = self.params["domain"]["mesh_path"]
#             if self.filetype == "xml.gz":
#                 self.boundary_path = self.params["domain"]["bound_path"]
#             self.typo_path  = self.params["domain"]["typo_path"]

#         ### Copy Files to input folder ###
#         shutil.copy(self.mesh_path,self.params.folder+"input_files/")
#         if self.filetype == "xml.gz":
#             shutil.copy(self.boundary_path,self.params.folder+"input_files/")

#         ### Create the mesh ###
#         mesh_start = time.time()
#         self.fprint("")
#         self.fprint("Importing Mesh")
#         if self.filetype == "h5":
#             self.mesh = Mesh()
#             hdf5 = HDF5File(self.mesh.mpi_comm(), self.mesh_path, 'r')
#             hdf5.read(self.mesh, '/mesh', False)
#         elif self.filetype == "xml.gz":
#             self.mesh = Mesh(self.mesh_path)
#         else:
#             raise ValueError("Supported mesh types: h5, xml.gz.")
#         self.bmesh = BoundaryMesh(self.mesh,"exterior")
#         mesh_stop = time.time()
#         self.dim = self.mesh.topology().dim()

#         if self.dim != 3:
#             raise ValueError("Currently, only 3D meshes can be imported.")

#         self.fprint("Mesh Imported: {:1.2f} s".format(mesh_stop-mesh_start))

#         ### Calculate the range of the domain and push to options ###
#         self.x_range = [min(self.mesh.coordinates()[:,0]),max(self.mesh.coordinates()[:,0])]
#         self.y_range = [min(self.mesh.coordinates()[:,1]),max(self.mesh.coordinates()[:,1])]
#         self.z_range = [min(self.mesh.coordinates()[:,2]),max(self.mesh.coordinates()[:,2])]
#         self.params["domain"]["x_range"] = self.x_range
#         self.params["domain"]["y_range"] = self.y_range
#         self.params["domain"]["z_range"] = self.z_range

#         ### Load the boundary markers ###
#         mark_start = time.time()
#         self.fprint("")
#         self.fprint("Importing Boundary Markers")
#         if self.filetype == "h5":
#             self.boundary_markers = MeshFunction("size_t", self.mesh, self.mesh.geometry().dim()-1)
#             hdf5.read(self.boundary_markers, "/boundaries")
#         elif self.filetype == "xml.gz":
#             self.boundary_markers = MeshFunction("size_t", self.mesh, self.boundary_path)
#         print("Markers Imported")
#         self.boundary_names = {"front":1,"back":2,"left":3,"right":4,"bottom":5,"top":6}
#         self.boundary_types = {"inflow":    ["front","left","right"],
#                                "no_slip":   ["bottom"],
#                                "free_slip": ["top"],
#                                "no_stress": ["back"]}
#         mark_stop = time.time()
#         self.fprint("Boundary Markers Imported: {:1.2f} s".format(mark_stop-mark_start))

#         ### Create the interpolation function for the ground ###
#         interp_start = time.time()
#         self.fprint("")
#         self.fprint("Building Interpolating Function")

#         self.SetupInterpolatedGround()

#         interp_stop = time.time()
#         self.fprint("Interpolating Function Built: {:1.2f} s".format(interp_stop-interp_start))
#         self.fprint("Initial Domain Setup",special="footer")
=======
        super(ImportedDomain, self).__init__()

        self.fprint("Importing Domain",special="header")

        ### Get the file type for the mesh (h5, xml.gz) ###
        self.filetype = self.params["domain"].get("filetype", "xml.gz")
        self.init_wind = self.params.get("solver",{}).get("init_wind_angle",0.0)

        ### Import data from Options ###
        if "path" in self.params["domain"]:
            self.path = self.params["domain"]["path"]
            self.mesh_path  = self.path + "mesh." + self.filetype
            if self.filetype == "xml.gz":
                self.boundary_path = self.path + "boundaries." + self.filetype
            self.terrain_path  = self.path + "topology.txt"
        else:
            self.mesh_path = self.params["domain"]["mesh_path"]
            if self.filetype == "xml.gz":
                self.boundary_path = self.params["domain"]["bound_path"]
            self.terrain_path  = self.params["domain"]["terrain_path"]

        ### Copy Files to input folder ###
        shutil.copy(self.mesh_path,self.params.folder+"input_files/")
        if self.filetype == "xml.gz":
            shutil.copy(self.boundary_path,self.params.folder+"input_files/")

        ### Create the mesh ###
        mesh_start = time.time()
        self.fprint("")
        self.fprint("Importing Mesh")
        if self.filetype == "h5":
            self.mesh = Mesh()
            hdf5 = HDF5File(self.mesh.mpi_comm(), self.mesh_path, 'r')
            hdf5.read(self.mesh, '/mesh', False)
        elif self.filetype == "xml.gz":
            self.mesh = Mesh(self.mesh_path)
        else:
            raise ValueError("Supported mesh types: h5, xml.gz.")
        self.bmesh = BoundaryMesh(self.mesh,"exterior")
        mesh_stop = time.time()
        self.dim = self.mesh.topology().dim()
        self.fprint("Mesh Imported: {:1.2f} s".format(mesh_stop-mesh_start))

        ### Calculate the range of the domain and push to options ###
        self.x_range = [min(self.mesh.coordinates()[:,0]),max(self.mesh.coordinates()[:,0])]
        self.y_range = [min(self.mesh.coordinates()[:,1]),max(self.mesh.coordinates()[:,1])]
        self.z_range = [min(self.mesh.coordinates()[:,2]),max(self.mesh.coordinates()[:,2])]
        self.params["domain"]["x_range"] = self.x_range
        self.params["domain"]["y_range"] = self.y_range
        self.params["domain"]["z_range"] = self.z_range

        ### Load the boundary markers ###
        mark_start = time.time()
        self.fprint("")
        self.fprint("Importing Boundary Markers")
        if self.filetype == "h5":
            self.boundary_markers = MeshFunction("size_t", self.mesh, self.mesh.geometry().dim()-1)
            hdf5.read(self.boundary_markers, "/boundaries")
        elif self.filetype == "xml.gz":
            self.boundary_markers = MeshFunction("size_t", self.mesh, self.boundary_path)
        print("Markers Imported")
        self.boundary_names = {"top":1,"bottom":2,"front":3,"back":4,"left":5,"right":6}
        self.boundary_types = {"inflow":          ["front","left","right"],
                               "no_slip":         ["bottom"],
                               "horizontal_slip": ["top"],
                               "no_stress":       ["back"]}
        mark_stop = time.time()
        self.fprint("Boundary Markers Imported: {:1.2f} s".format(mark_stop-mark_start))

        ### Create the interpolation function for the ground ###
        interp_start = time.time()
        self.fprint("")
        self.fprint("Building Interpolating Function")

        self.SetupInterpolatedGround()
        self.ground_function = self.InterplatedGroundFunction

        interp_stop = time.time()
        self.fprint("Interpolating Function Built: {:1.2f} s".format(interp_stop-interp_start))
        self.fprint("Initial Domain Setup",special="footer")
>>>>>>> a6457922

class InterpolatedCylinderDomain(CylinderDomain):
    def __init__(self):
        super(InterpolatedCylinderDomain, self).__init__()
        # self.original_refine = super(InterpolatedCylinderDomain, self).Refine
        # self.original_move = super(InterpolatedCylinderDomain, self).Move

        # if shape == "cylinder":
        #     base = CylinderDomain()
        # elif shape == "box":
        #     base = BoxDomain()
        # else:
        #     raise ValueError(shape+" is not a recognized base type")

        # print(dir(base))
        # self.__dict__.update(base.__dict__)

        interp_start = time.time()
        self.fprint("Building Ground Function",special="header")

        self.analytic = self.params["domain"].get("analytic",False)
        if self.analytic:
            self.SetupAnalyticGround()
        else:
            self.SetupInterpolatedGround()

        interp_stop = time.time()
        self.fprint("Interpolating Function Built: {:1.2f} s".format(interp_stop-interp_start),special="footer")

    def Finalize(self):
        self.Move(self.ground_function)
        self.finalized = True
        self.fprint("")
        self.fprint("Domain Finalized")

class InterpolatedBoxDomain(BoxDomain):
    def __init__(self):
        super(InterpolatedBoxDomain, self).__init__()
        # self.original_refine = super(InterpolatedCylinderDomain, self).Refine
        # self.original_move = super(InterpolatedCylinderDomain, self).Move

        # if shape == "cylinder":
        #     base = CylinderDomain()
        # elif shape == "box":
        #     base = BoxDomain()
        # else:
        #     raise ValueError(shape+" is not a recognized base type")

        # print(dir(base))
        # self.__dict__.update(base.__dict__)

        interp_start = time.time()
        self.fprint("Building Ground Function",special="header")

        self.analytic = self.params["domain"].get("analytic",False)
        if self.analytic:
            self.SetupAnalyticGround()
        else:
            self.SetupInterpolatedGround()
<<<<<<< HEAD
=======
            self.ground_function = self.InterplatedGroundFunction
>>>>>>> a6457922

        interp_stop = time.time()
        self.fprint("Ground Function Built: {:1.2f} s".format(interp_stop-interp_start),special="footer")

    def Finalize(self):
        self.Move(self.ground_function)
        self.finalized = True
        self.fprint("")
        self.fprint("Domain Finalized")<|MERGE_RESOLUTION|>--- conflicted
+++ resolved
@@ -404,7 +404,7 @@
         ### Import data from Options ###
         if "path" in self.params["domain"]:
             self.path = self.params["domain"]["path"]
-            self.terrain_path  = self.path + "topography.txt"
+            self.terrain_path  = self.path + "terrain.txt"
         else:
             self.terrain_path  = self.params["domain"]["terrain_path"]
 
@@ -414,78 +414,71 @@
         self.fprint("Path: {0}".format(self.terrain_path),offset=1)
 
         ### import ground data
-<<<<<<< HEAD
-        self.topography = np.loadtxt(self.typo_path)
-        x_data = self.topography[1:,0]*self.xscale
-        y_data = self.topography[1:,1]*self.xscale
-        z_data = self.topography[1:,2]*self.xscale
-=======
-        self.topography = np.loadtxt(self.terrain_path)
-        x_data = self.topography[1:,0]
-        y_data = self.topography[1:,1]
-        z_data = self.topography[1:,2]
->>>>>>> a6457922
+        self.terrain = np.loadtxt(self.terrain_path)
+        x_data = self.terrain[1:,0]*self.xscale
+        y_data = self.terrain[1:,1]*self.xscale
+        z_data = self.terrain[1:,2]*self.xscale
 
         ### generate interpolating function
         x_data = np.sort(np.unique(x_data))
         y_data = np.sort(np.unique(y_data))
-        z_data = np.reshape(z_data,(int(self.topography[0,0]),int(self.topography[0,1])))
-        self.topography_interpolated = RectBivariateSpline(x_data,y_data,z_data.T)
+        z_data = np.reshape(z_data,(int(self.terrain[0,0]),int(self.terrain[0,1])))
+        self.terrain_interpolated = RectBivariateSpline(x_data,y_data,z_data.T)
         self.ground_function = self.InterplatedGroundFunction
 
-    # def SetupAnalyticGround(self):
-    #     if self.params["domain"].get("gaussian",False):
-    #         self.hill_sigma_x = self.params["domain"]["gaussian"]["sigma_x"]
-    #         self.hill_sigma_y = self.params["domain"]["gaussian"]["sigma_y"]
-    #         self.hill_theta = self.params["domain"]["gaussian"].get("theta",0.0)
-    #         self.hill_amp = self.params["domain"]["gaussian"]["amp"]
-    #         self.hill_center = self.params["domain"]["gaussian"].get("center",[0.0,0.0])
-    #         self.hill_x0 = self.hill_center[0]
-    #         self.hill_y0 = self.hill_center[1]
-    #         self.fprint("")
-    #         self.fprint("Ground Type: Gaussian Hill")
-    #         self.fprint("Hill Center:   ({: .2f}, {: .2f})".format(self.hill_x0,self.hill_y0),offset=1)
-    #         self.fprint("Hill Rotation:  {: <7.2f}".format(self.hill_theta),offset=1)
-    #         self.fprint("Hill Amplitude: {: <7.2f}".format(self.hill_amp),offset=1)
-    #         self.fprint("Hill sigma_x:   {: <7.2f}".format(self.hill_sigma_x),offset=1)
-    #         self.fprint("Hill sigma_y:   {: <7.2f}".format(self.hill_sigma_y),offset=1)
-    #         self.hill_a = np.cos(self.hill_theta)**2/(2*self.hill_sigma_x**2) + np.sin(self.hill_theta)**2/(2*self.hill_sigma_y**2)
-    #         self.hill_b = np.sin(2*self.hill_theta)/(4*self.hill_sigma_y**2) - np.sin(2*self.hill_theta)/(4*self.hill_sigma_x**2)
-    #         self.hill_c = np.cos(self.hill_theta)**2/(2*self.hill_sigma_y**2) + np.sin(self.hill_theta)**2/(2*self.hill_sigma_x**2)
-    #         self.ground_function = self.GaussianGroundFuncion
-    #     elif self.params["domain"].get("plane",False):
-    #         self.plane_x0 = self.params["domain"]["plane"].get("intercept",[0.0,0.0,0.0])
-    #         self.plane_mx = self.params["domain"]["plane"]["mx"]
-    #         self.plane_my = self.params["domain"]["plane"]["my"]
-    #         self.ground_function = self.PlaneGroundFuncion
-    #         self.fprint("")
-    #         self.fprint("Ground Type: Plane")
-    #         self.fprint("Intercept: ({: .2f}, {: .2f}, {: .2f})".format(*self.plane_x0),offset=1)
-    #         self.fprint("X Slope:     {: <7.6f}".format(self.plane_mx),offset=1)
-    #         self.fprint("Y Slope:     {: <7.6f}".format(self.plane_my),offset=1)
-    #     else:
-    #         raise ValueError("Incorrect analytic ground function specified")
-
-
-    # def GaussianGroundFuncion(self,x,y,dx=0,dy=0):
-    #     return self.hill_amp*exp( - (self.hill_a*(x-self.hill_x0)**2 + 2*self.hill_b*(x-self.hill_x0)*(y-self.hill_y0) + self.hill_c*(y-self.hill_y0)**2)**2)+self.z_range[0]
-
-    # def PlaneGroundFuncion(self,x,y,dx=0,dy=0):
-    #     if dx == 1:
-    #         val = self.plane_mx
-    #     elif dy == 1:
-    #         val = self.plane_my
-    #     elif abs(dx)+abs(dy) >=2:
-    #         val = 0
-    #     else:
-    #         val = (self.plane_mx*(x-self.plane_x0[0])+self.plane_my*(y-self.plane_x0[1]))+self.plane_x0[2]
-    #     return val
+    def SetupAnalyticGround(self):
+        if self.params["domain"].get("gaussian",False):
+            self.hill_sigma_x = self.params["domain"]["gaussian"]["sigma_x"]
+            self.hill_sigma_y = self.params["domain"]["gaussian"]["sigma_y"]
+            self.hill_theta = self.params["domain"]["gaussian"].get("theta",0.0)
+            self.hill_amp = self.params["domain"]["gaussian"]["amp"]
+            self.hill_center = self.params["domain"]["gaussian"].get("center",[0.0,0.0])
+            self.hill_x0 = self.hill_center[0]
+            self.hill_y0 = self.hill_center[1]
+            self.fprint("")
+            self.fprint("Ground Type: Gaussian Hill")
+            self.fprint("Hill Center:   ({: .2f}, {: .2f})".format(self.hill_x0,self.hill_y0),offset=1)
+            self.fprint("Hill Rotation:  {: <7.2f}".format(self.hill_theta),offset=1)
+            self.fprint("Hill Amplitude: {: <7.2f}".format(self.hill_amp),offset=1)
+            self.fprint("Hill sigma_x:   {: <7.2f}".format(self.hill_sigma_x),offset=1)
+            self.fprint("Hill sigma_y:   {: <7.2f}".format(self.hill_sigma_y),offset=1)
+            self.hill_a = np.cos(self.hill_theta)**2/(2*self.hill_sigma_x**2) + np.sin(self.hill_theta)**2/(2*self.hill_sigma_y**2)
+            self.hill_b = np.sin(2*self.hill_theta)/(4*self.hill_sigma_y**2) - np.sin(2*self.hill_theta)/(4*self.hill_sigma_x**2)
+            self.hill_c = np.cos(self.hill_theta)**2/(2*self.hill_sigma_y**2) + np.sin(self.hill_theta)**2/(2*self.hill_sigma_x**2)
+            self.ground_function = self.GaussianGroundFuncion
+        elif self.params["domain"].get("plane",False):
+            self.plane_x0 = self.params["domain"]["plane"].get("intercept",[0.0,0.0,0.0])
+            self.plane_mx = self.params["domain"]["plane"]["mx"]
+            self.plane_my = self.params["domain"]["plane"]["my"]
+            self.ground_function = self.PlaneGroundFuncion
+            self.fprint("")
+            self.fprint("Ground Type: Plane")
+            self.fprint("Intercept: ({: .2f}, {: .2f}, {: .2f})".format(*self.plane_x0),offset=1)
+            self.fprint("X Slope:     {: <7.6f}".format(self.plane_mx),offset=1)
+            self.fprint("Y Slope:     {: <7.6f}".format(self.plane_my),offset=1)
+        else:
+            raise ValueError("Incorrect analytic ground function specified")
+
+
+    def GaussianGroundFuncion(self,x,y,dx=0,dy=0):
+        return self.hill_amp*exp( - (self.hill_a*(x-self.hill_x0)**2 + 2*self.hill_b*(x-self.hill_x0)*(y-self.hill_y0) + self.hill_c*(y-self.hill_y0)**2)**2)+self.z_range[0]
+
+    def PlaneGroundFuncion(self,x,y,dx=0,dy=0):
+        if dx == 1:
+            val = self.plane_mx
+        elif dy == 1:
+            val = self.plane_my
+        elif abs(dx)+abs(dy) >=2:
+            val = 0
+        else:
+            val = (self.plane_mx*(x-self.plane_x0[0])+self.plane_my*(y-self.plane_x0[1]))+self.plane_x0[2]
+        return val
 
     def InterplatedGroundFunction(self,x,y,dx=0,dy=0):
         if dx == 0 and dy == 0:
-            return float(self.topography_interpolated(x,y)[0]+self.ground_ref)
-        else:
-            return float(self.topography_interpolated(x,y,dx=dx,dy=dy)[0])
+            return float(self.terrain_interpolated(x,y)[0]+self.ground_ref)
+        else:
+            return float(self.terrain_interpolated(x,y,dx=dx,dy=dy)[0])
 
 
     def Ground(self,x,y,dx=0,dy=0):
@@ -691,7 +684,7 @@
 
         ### Calculating the boundary of the shadow ###
         angles = np.linspace(0,2.0*np.pi,self.nt+1)
-        self.boundary_line = (self.radius*np.cos(angles)+self.center[0],self.radius*np.sin(angles)+self.center[1])
+        self.boundary_line = np.array((self.radius*np.cos(angles)+self.center[0],self.radius*np.sin(angles)+self.center[1]))
 
         self.fprint("Radius:        {: .2f}".format(self.radius/self.xscale))
         self.fprint("Center:       ({: .2f}, {: .2f})".format(self.center[0]/self.xscale,self.center[1]/self.xscale))
@@ -801,11 +794,7 @@
         # inflow  = CompiledSubDomain("x[2] >= z0 && x[2] <= z1 && nx*(x[0]-c0)+ny*(x[1]-c1)<=0  && on_boundary", nx=nom_x, ny=nom_y, z0 = self.z_range[0], z1 = self.z_range[1], c0=self.center[0], c1=self.center[1])
         # top     = CompiledSubDomain("near(x[2], z1) && on_boundary",z1 = self.z_range[1])
         # bottom  = CompiledSubDomain("near(x[2], z0) && on_boundary",z0 = self.z_range[0])
-<<<<<<< HEAD
         # self.boundary_subdomains = [None,None,None,None,bottom,top,inflow,outflow]
-=======
-        # self.boundary_subdomains = [outflow,inflow,top,bottom]
->>>>>>> a6457922
 
         # ### Generate the boundary markers for boundary conditions ###
         # self.BuildBoundaryMarkers()
@@ -863,7 +852,7 @@
 
         ### Calculating the boundary of the shadow ###
         angles = np.linspace(0,2.0*np.pi,self.nt+1)
-        self.boundary_line = (self.radius*np.cos(angles),self.radius*np.sin(angles))
+        self.boundary_line = np.array((self.radius*np.cos(angles),self.radius*np.sin(angles)))
 
         self.fprint("Radius:        {: .2f}".format(self.radius))
         self.fprint("Center:       ({: .2f}, {: .2f})".format(self.center[0],self.center[1]))
@@ -925,16 +914,13 @@
         self.fprint("Marking Boundaries")
         outflow = CompiledSubDomain("on_boundary", nx=nom_x, ny=nom_y)
         inflow  = CompiledSubDomain("nx*(x[0]-c0)+ny*(x[1]-c1)<=0  && on_boundary", nx=nom_x, ny=nom_y, c0=self.center[0], c1=self.center[1])
-        self.boundary_subdomains = [None,None,None,None,None,None,inflow,outflow]
-        self.boundary_names = {"front":None,"back":None,"left":None,"right":None,"bottom":None,"top":None,"inflow":7,"outflow":8}
+        self.boundary_subdomains = [None,None,None,None,None,None,outflow,inflow]
+        self.boundary_names = {"front":None,"back":None,"left":None,"right":None,"bottom":None,"top":None,"inflow":8,"outflow":7}
         self.boundary_types = {"inflow":  ["inflow"],
                                "no_stress": ["outflow"]}
 
         ### Generate the boundary markers for boundary conditions ###
-        self.boundary_markers = MeshFunction("size_t", self.mesh, self.mesh.topology().dim() - 1)
-        self.boundary_markers.set_all(0)
-        for i in range(len(self.boundary_subdomains)):
-            self.boundary_subdomains[i].mark(self.boundary_markers, i+1,check_midpoint=False)
+        self.BuildBoundaryMarkers()
 
         mark_stop = time.time()
         self.fprint("Boundaries Marked: {:1.2f} s".format(mark_stop-mark_start))
@@ -952,19 +938,11 @@
         nom_x = np.cos(theta)
         nom_y = np.sin(theta)
 
-<<<<<<< HEAD
         # ### Define Boundary Subdomains ###
         # mark_start = time.time()
         # outflow = CompiledSubDomain("on_boundary", nx=nom_x, ny=nom_y)
         # inflow  = CompiledSubDomain("nx*(x[0]-c0)+ny*(x[1]-c1)<=0  && on_boundary", nx=nom_x, ny=nom_y, c0=self.center[0], c1=self.center[1])
-        # self.boundary_subdomains = [None,None,None,None,None,None,inflow,outflow]
-=======
-        ### Define Boundary Subdomains ###
-        mark_start = time.time()
-        outflow = CompiledSubDomain("on_boundary", nx=nom_x, ny=nom_y)
-        inflow  = CompiledSubDomain("nx*(x[0]-c0)+ny*(x[1]-c1)<=0  && on_boundary", nx=nom_x, ny=nom_y, c0=self.center[0], c1=self.center[1])
-        self.boundary_subdomains = [outflow,inflow]
->>>>>>> a6457922
+        # self.boundary_subdomains = [None,None,None,None,None,None,outflow,inflow]
 
         # ### Generate the boundary markers for boundary conditions ###
         # self.BuildBoundaryMarkers()
@@ -1113,7 +1091,6 @@
 
 class ImportedDomain(GenericDomain):
     def __init__(self):
-<<<<<<< HEAD
         raise NotImplementedError("Imported Domains need to be updated. Please use an Interpolated domain for now.")
 #     """
 #     This class generates a domain from imported files. This mesh is defined
@@ -1166,12 +1143,12 @@
 #             self.mesh_path  = self.path + "mesh." + self.filetype
 #             if self.filetype == "xml.gz":
 #                 self.boundary_path = self.path + "boundaries." + self.filetype
-#             self.typo_path  = self.path + "topology.txt"
+#             self.terrain_path  = self.path + "terrain.txt"
 #         else:
 #             self.mesh_path = self.params["domain"]["mesh_path"]
 #             if self.filetype == "xml.gz":
 #                 self.boundary_path = self.params["domain"]["bound_path"]
-#             self.typo_path  = self.params["domain"]["typo_path"]
+#             self.terrain_path  = self.params["domain"]["terrain_path"]
 
 #         ### Copy Files to input folder ###
 #         shutil.copy(self.mesh_path,self.params.folder+"input_files/")
@@ -1235,88 +1212,6 @@
 #         interp_stop = time.time()
 #         self.fprint("Interpolating Function Built: {:1.2f} s".format(interp_stop-interp_start))
 #         self.fprint("Initial Domain Setup",special="footer")
-=======
-        super(ImportedDomain, self).__init__()
-
-        self.fprint("Importing Domain",special="header")
-
-        ### Get the file type for the mesh (h5, xml.gz) ###
-        self.filetype = self.params["domain"].get("filetype", "xml.gz")
-        self.init_wind = self.params.get("solver",{}).get("init_wind_angle",0.0)
-
-        ### Import data from Options ###
-        if "path" in self.params["domain"]:
-            self.path = self.params["domain"]["path"]
-            self.mesh_path  = self.path + "mesh." + self.filetype
-            if self.filetype == "xml.gz":
-                self.boundary_path = self.path + "boundaries." + self.filetype
-            self.terrain_path  = self.path + "topology.txt"
-        else:
-            self.mesh_path = self.params["domain"]["mesh_path"]
-            if self.filetype == "xml.gz":
-                self.boundary_path = self.params["domain"]["bound_path"]
-            self.terrain_path  = self.params["domain"]["terrain_path"]
-
-        ### Copy Files to input folder ###
-        shutil.copy(self.mesh_path,self.params.folder+"input_files/")
-        if self.filetype == "xml.gz":
-            shutil.copy(self.boundary_path,self.params.folder+"input_files/")
-
-        ### Create the mesh ###
-        mesh_start = time.time()
-        self.fprint("")
-        self.fprint("Importing Mesh")
-        if self.filetype == "h5":
-            self.mesh = Mesh()
-            hdf5 = HDF5File(self.mesh.mpi_comm(), self.mesh_path, 'r')
-            hdf5.read(self.mesh, '/mesh', False)
-        elif self.filetype == "xml.gz":
-            self.mesh = Mesh(self.mesh_path)
-        else:
-            raise ValueError("Supported mesh types: h5, xml.gz.")
-        self.bmesh = BoundaryMesh(self.mesh,"exterior")
-        mesh_stop = time.time()
-        self.dim = self.mesh.topology().dim()
-        self.fprint("Mesh Imported: {:1.2f} s".format(mesh_stop-mesh_start))
-
-        ### Calculate the range of the domain and push to options ###
-        self.x_range = [min(self.mesh.coordinates()[:,0]),max(self.mesh.coordinates()[:,0])]
-        self.y_range = [min(self.mesh.coordinates()[:,1]),max(self.mesh.coordinates()[:,1])]
-        self.z_range = [min(self.mesh.coordinates()[:,2]),max(self.mesh.coordinates()[:,2])]
-        self.params["domain"]["x_range"] = self.x_range
-        self.params["domain"]["y_range"] = self.y_range
-        self.params["domain"]["z_range"] = self.z_range
-
-        ### Load the boundary markers ###
-        mark_start = time.time()
-        self.fprint("")
-        self.fprint("Importing Boundary Markers")
-        if self.filetype == "h5":
-            self.boundary_markers = MeshFunction("size_t", self.mesh, self.mesh.geometry().dim()-1)
-            hdf5.read(self.boundary_markers, "/boundaries")
-        elif self.filetype == "xml.gz":
-            self.boundary_markers = MeshFunction("size_t", self.mesh, self.boundary_path)
-        print("Markers Imported")
-        self.boundary_names = {"top":1,"bottom":2,"front":3,"back":4,"left":5,"right":6}
-        self.boundary_types = {"inflow":          ["front","left","right"],
-                               "no_slip":         ["bottom"],
-                               "horizontal_slip": ["top"],
-                               "no_stress":       ["back"]}
-        mark_stop = time.time()
-        self.fprint("Boundary Markers Imported: {:1.2f} s".format(mark_stop-mark_start))
-
-        ### Create the interpolation function for the ground ###
-        interp_start = time.time()
-        self.fprint("")
-        self.fprint("Building Interpolating Function")
-
-        self.SetupInterpolatedGround()
-        self.ground_function = self.InterplatedGroundFunction
-
-        interp_stop = time.time()
-        self.fprint("Interpolating Function Built: {:1.2f} s".format(interp_stop-interp_start))
-        self.fprint("Initial Domain Setup",special="footer")
->>>>>>> a6457922
 
 class InterpolatedCylinderDomain(CylinderDomain):
     def __init__(self):
@@ -1376,10 +1271,6 @@
             self.SetupAnalyticGround()
         else:
             self.SetupInterpolatedGround()
-<<<<<<< HEAD
-=======
-            self.ground_function = self.InterplatedGroundFunction
->>>>>>> a6457922
 
         interp_stop = time.time()
         self.fprint("Ground Function Built: {:1.2f} s".format(interp_stop-interp_start),special="footer")
