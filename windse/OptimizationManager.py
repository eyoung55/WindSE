--- conflicted
+++ resolved
@@ -178,57 +178,45 @@
                 lower_bounds.append(Constant(0))
                 upper_bounds.append(Constant(2.))
 
-<<<<<<< HEAD
-    #     Args:
-    #         tf (dolfin.Function): Turbine Force function
-    #         u (dolfin.Function): Velocity vector.
-    #     """
-    #     #how to handle rotation?
-    #     self.J = assemble(-(dot(self.problem.tf,self.solver.u_next))*dx)
-    #     self.Jhat = ReducedFunctional(self.J, self.controls, eval_cb_post=self.ReducedFunctionalCallback) 
-    #     self.Jcurrent = self.J
-=======
         if "drag" in self.control_types:
             for i in range(self.problem.num_blade_segments):
                 lower_bounds.append(Constant(0))
                 upper_bounds.append(Constant(2.))
 
         self.bounds = [lower_bounds,upper_bounds]
->>>>>>> 6ab8c8ca
 
     def Gradient(self):
         """
         Returns a gradient of the objective function
         """
-        dJdma= compute_gradient(self.J, self.controls)
-        # print([float(dd) for dd in dJdma])
-        for dd in dJdma:
-            print(float(dd))
-
+        mem0=memory_usage()[0]
+        tick = time.time()
+        mem_out, der = memory_usage(self.Jhat.derivative,max_usage=True,retval=True,max_iterations=1)
+        for i, d in enumerate(der):
+            self.fprint("dJd"+self.names[i] +": " +repr(float(d)))
+        tock = time.time()
+        self.fprint("Time Elapsed: {:1.2f} s".format(tock-tick))
+        self.fprint("Memory Used:  {:1.2f} MB".format(mem_out-mem0))
 
     def ListControls(self,m):
 
         self.fprint("Current Objective Value: " + repr(float(self.Jcurrent)))
 
-        if "layout" in self.control_types:
-            for i in range(self.farm.numturbs):
-                self.fprint("Location Turbine {0:} of {1:}: {2: 4.2f}, {3: 4.2f}".format(i+1,self.farm.numturbs,self.farm.x[i],self.farm.y[i]))
-
-        if "yaw" in self.control_types:
-            for i in range(self.farm.numturbs):
-                self.fprint("Yaw Turbine {0:} of {1:}: {2: 4.6f}".format(i+1,self.farm.numturbs,self.farm.yaw[i]))
-
-<<<<<<< HEAD
-=======
+        # if "layout" in self.control_types:
+        #     for i in range(self.farm.numturbs):
+        #         self.fprint("Location Turbine {0:} of {1:}: {2: 4.2f}, {3: 4.2f}".format(i+1,self.farm.numturbs,self.farm.x[i],self.farm.y[i]))
+
+        # if "yaw" in self.control_types:
+        #     for i in range(self.farm.numturbs):
+        #         self.fprint("Yaw Turbine {0:} of {1:}: {2: 4.6f}".format(i+1,self.farm.numturbs,self.farm.yaw[i]))
+
         for i, val in enumerate(m):
             self.fprint(self.names[i] +": " +repr(float(val)))
 
->>>>>>> 6ab8c8ca
     def SaveControls(self,m):
 
         folder_string = self.params.folder+"/data/"
         if not os.path.exists(folder_string): os.makedirs(folder_string)
-
 
         new_values = {}
         m_f = np.array(m,dtype=float)
@@ -262,37 +250,6 @@
         f.close()
 
     def OptPrintFunction(self,m):
-        # tape = get_working_tape()
-        # tape.visualise()
-        # exit()
-
-
-
-<<<<<<< HEAD
-        # mem0=memory_usage()[0]
-        # tick = time.time()
-        # mem_out, der = memory_usage(self.Jhat.derivative,max_usage=True,retval=True,max_iterations=1)
-        # for d in der:
-        #     print(float(d))
-        # tock = time.time()
-        # self.fprint("Time Elapsed: {:1.2f} s".format(tock-tick))
-        # self.fprint("Memory Used:  {:1.2f} MB".format(mem_out-mem0))
-=======
-        mem0=memory_usage()[0]
-        tick = time.time()
-        mem_out, der = memory_usage(self.Jhat.derivative,max_usage=True,retval=True,max_iterations=1)
-        for i, d in enumerate(der):
-            self.fprint("dJd"+self.names[i] +": " +repr(float(d)))
-        tock = time.time()
-        self.fprint("Time Elapsed: {:1.2f} s".format(tock-tick))
-        self.fprint("Memory Used:  {:1.2f} MB".format(mem_out-mem0))
->>>>>>> 6ab8c8ca
-        # exit()
-
-        # exit()
-        # if "layout" in self.control_types:
-        #     self.PlotLayout(m,show=False)
-
         self.SaveControls(m)
         self.ListControls(m)
 
