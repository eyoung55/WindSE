"""
The ParameterManager controls the handles importing 
the parameters from the params.yaml file. These
functions don't need to be accessed by the end user.
"""

import __main__
import os

### Get the name of program importing this package ###
main_file = os.path.basename(__main__.__file__)

### This checks if we are just doing documentation ###
if main_file != "sphinx-build":
    import yaml
    import datetime
    import numpy as np
    from math import ceil
    import shutil
    from dolfin import *
    import sys
    import ast
    import difflib

    # set_log_level(LogLevel.CRITICAL)

######################################################
### Collect all options and define general options ###
######################################################


### THis is a special class that allows prints to go to file and terminal
class Logger(object):
    def __init__(self,filename):
        self.__dict__ = sys.stdout.__dict__.copy() 
        self.terminal = sys.stdout
        self.log = open(filename, "a")
        self.log.seek(0)
        self.log.truncate()

    def write(self, message):
        self.terminal.write(message)
        self.log.write(message)  

    def flush(self):
        self.terminal.flush()
        self.log.flush()
        pass   

    def isatty(self):
        return self.terminal.isatty() 

class Parameters(dict):
    """
    Parameters is a subclass of pythons *dict* that adds
    function specific to windse.
    """
    def __init__(self):
        super(Parameters, self).__init__()
        self.current_tab = 0
        self.windse_path = os.path.dirname(os.path.realpath(__file__))
        self.defaults = yaml.load(open(self.windse_path+"/default_parameters.yaml"),Loader=yaml.SafeLoader)
        self.update(self.defaults)

    def TerminalUpdate(self,dic,keys,value):
        if len(keys) > 1:
            next_dic = dic.setdefault(keys[0],{})
            self.TerminalUpdate(next_dic,keys[1:],value)
        elif len(keys) == 1:
            current_value = dic.get(keys[0],"")
            if isinstance(current_value,int):
                dic[keys[0]] = int(value)
            elif isinstance(current_value,float):
                dic[keys[0]] = float(value)
            elif isinstance(current_value,str):
                dic[keys[0]] = value
            elif isinstance(current_value,list):
                dic[keys[0]] = ast.literal_eval(value)

    def CheckParameters(self,updates,defaults,out_string=""):
        default_keys = defaults.keys()
        for key in updates.keys():
            if key not in default_keys:
                suggestion = difflib.get_close_matches(key, default_keys, n=1)
                if suggestion:
                    raise AttributeError(out_string + key + " is not a valid parameter, did you mean: "+suggestion[0])
                else:
                    raise AttributeError(out_string + key + " is not a valid parameter")
            elif isinstance(updates[key],dict):
                in_string =out_string + key + ":"
                self.CheckParameters(updates[key],defaults[key],out_string=in_string)

    def NestedUpdate(self,dic,subdic=None):
        if subdic is None:
            target_dic = self
        else:
            target_dic = subdic

        for key, value in dic.items():
            if isinstance(value,dict):
                target_dic[key] = self.NestedUpdate(value,subdic=target_dic[key])
            else:
                target_dic[key] = value
        return target_dic

    def Load(self, loc,updated_parameters=[]):
        """
        This function loads the parameters from the .yaml file. 
        It should only be assessed once from the :meth:`windse.initialize` function.

        Args:
            loc (str): This string is the location of the .yaml parameters file.

        """

        ### Load the yaml file (requires PyYaml)
        yaml_file = yaml.load(open(loc),Loader=yaml.SafeLoader)

        ### update any parameters if supplied ###
        for p in updated_parameters:
            keys_list = p.split(":")
            self.TerminalUpdate(yaml_file,keys_list[:-1],keys_list[-1])

        ### Check for incorrect parameters ###
        self.CheckParameters(yaml_file,self.defaults)
        print("Parameter Check Passed")

<<<<<<< HEAD
        ### Check is specific parameters were provided ###
        self.default_bc_names = True
        if yaml_file["boundary_condition"].get("boundary_names",{}):
            self.default_bc_names = False
        self.default_bc_types = True
        if yaml_file["boundary_condition"].get("boundary_types",{}):
            self.default_bc_types = False
        if yaml_file.get("optimization",{}):
            if not yaml_file["general"].get("dolfin_adjoint"):
                raise ValueError("Optimization options given, but general:dolfin_ajdoint is set to False")
=======
        ### Create Instances of the general options ###
        self.name = self["general"].get("name", "Test")
        self.output_folder = self["general"].get("output_folder", "output/")
        self.preappend_datetime = self["general"].get("preappend_datetime", False)
        self.output_type = self["general"].get("output_type", "pvd")
        self.dolfin_adjoint = self["general"].get("dolfin_adjoint", False)
        self.output = self["general"].get("output", ["solution"])
>>>>>>> 6ab8c8ca


        ### Set the parameters ###
        self.update(self.NestedUpdate(yaml_file))

        ### Create Instances of the general options ###
        for key, value in self["general"].items():
            setattr(self,key,value)

        ### Set up the folder Structure ###
        timestamp=datetime.datetime.today().strftime('%Y%m%d_%H%M%S')
        fancytimestamp=datetime.datetime.today().strftime('%Y/%m/%d_%H:%M:%S')
        if self.preappend_datetime:
            self.name = timestamp+"-"+self.name
            self["general"]["name"]=self.name
        self.folder = self.output_folder+self.name+"/"
        self["general"]["folder"] = self.folder

        ### Make sure folder exists ###
        if not os.path.exists(self.folder): os.makedirs(self.folder)
        if not os.path.exists(self.folder+"input_files/"): os.makedirs(self.folder+"input_files/")
        
        ### Setup the logger ###
        self.log = self.folder+"log.txt"
        sys.stdout = Logger(self.log)

        ### Copy params file to output folder ###
        shutil.copy(loc,self.folder+"input_files/")

        ### Create checkpoint if required ###
        # if self.save_file_type == "hdf5":
        #     self.Hdf=HDF5File(MPI.mpi_comm(), self.folder+"checkpoint/checkpoint.h5", "w")

        ### Print some more stuff
        self.fprint("General Parameter Information", special="header")
        self.fprint("Run Name: {0}".format(self.name))
        self.fprint("Run Time Stamp: {0}".format(fancytimestamp))
        self.fprint("Output Folder: {0}".format(self.folder))
        if updated_parameters:
            self.fprint("Updated Parameter:")
            for i,p in enumerate(updated_parameters):
                self.fprint("{:d}: {:}".format(i,p),offset=1)
        self.fprint("Parameters Setup", special="footer")

    def Read(self):
        """
        This function reads the current state of the parameters object 
        and prints it in a easy to read way.
        """
        for group in self:
            print(group)
            max_length = 0
            for key in self[group]:
                max_length = max(max_length,len(key))
            max_length = max_length
            for key in self[group]:
                print("    "+key+":  "+" "*(max_length-len(key))+repr(self[group][key]))

    def Save(self, func, filename, subfolder="",val=0,file=None,filetype="default"):
        """
        This function is used to save the various dolfin.Functions created
        by windse. It should only be accessed internally.

        Args:
            func (dolfin.Function): The Function to be saved
            filename (str): the name of the function

        :Keyword Arguments:
            * **subfolder** (*str*): where to save the files within the output folder
            * **n** (*float*): used for saving a series of output. Use n=0 for the first save.

        """
        self.fprint("Saving: {0}".format(filename))

        # if not isinstance(init_func,Function):
        #     func = Function(func)
        # else:
        #     func = init_func

        ### Name the function in the meta data, This should probably be done at creation
        old_filename = func.name()
        func.rename(filename,filename)

        if filetype == "default":
            filetype = self.output_type

        if file is None:
            ### Make sure the folder exists
            if not os.path.exists(self.folder+subfolder): os.makedirs(self.folder+subfolder)

            if filetype == "pvd":
                file_string = self.folder+subfolder+filename+".pvd"
                out = File(file_string)
                out << (func,val)
            elif filetype == "xdmf":
                file_string = self.folder+subfolder+filename+".xdmf"
                out = XDMFFile(file_string)
                out.write(func,val)

            func.rename(old_filename,old_filename)
            return out

        else:
            if filetype == "pvd" or isinstance(func,type(Mesh)):
                file << (func,val)
            elif filetype == "xdmf":
                file.write(func,val)

            func.rename(old_filename,old_filename)
            return file

    def fprint(self,string,tab=None,offset=0,special=None):
        """
        This is just a fancy print function that will tab according to where
        we are in the solve

        Args:
            string (str): the string for printing

        :Keyword Arguments:
            * **tab** (*int*): the tab level

        """
        ### Check Processor ###
        rank = 0
        if rank == 0:
            ### Check if tab length has been overridden
            if tab is None:
                tab = self.current_tab
            
            ### Check if we are starting or ending a section
            if special=="header":
                self.current_tab += 1
                self.fprint("",tab=tab)
            elif special =="footer":
                self.current_tab -= 1
                tab -= 1
                self.fprint("",tab=tab+1)

            ### Apply Offset if provided ###
            tab += offset

            ### Create Tabbed string ###
            tabbed = "|    "*tab

            ### Apply Tabbed string ###
            if isinstance(string,str):
                string = tabbed+string
            else:
                string = tabbed+repr(string)

            ### Print ###
            # print(string, flush=True)
            print(string)
            sys.stdout.flush()

            if special=="header":
                self.fprint("",tab=tab+1)

windse_parameters = Parameters()<|MERGE_RESOLUTION|>--- conflicted
+++ resolved
@@ -125,7 +125,6 @@
         self.CheckParameters(yaml_file,self.defaults)
         print("Parameter Check Passed")
 
-<<<<<<< HEAD
         ### Check is specific parameters were provided ###
         self.default_bc_names = True
         if yaml_file["boundary_condition"].get("boundary_names",{}):
@@ -136,16 +135,6 @@
         if yaml_file.get("optimization",{}):
             if not yaml_file["general"].get("dolfin_adjoint"):
                 raise ValueError("Optimization options given, but general:dolfin_ajdoint is set to False")
-=======
-        ### Create Instances of the general options ###
-        self.name = self["general"].get("name", "Test")
-        self.output_folder = self["general"].get("output_folder", "output/")
-        self.preappend_datetime = self["general"].get("preappend_datetime", False)
-        self.output_type = self["general"].get("output_type", "pvd")
-        self.dolfin_adjoint = self["general"].get("dolfin_adjoint", False)
-        self.output = self["general"].get("output", ["solution"])
->>>>>>> 6ab8c8ca
-
 
         ### Set the parameters ###
         self.update(self.NestedUpdate(yaml_file))
