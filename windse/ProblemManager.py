"""
The ProblemManager contains all of the 
different classes of problems that windse can solve
"""

import __main__
import os

### Get the name of program importing this package ###
main_file = os.path.basename(__main__.__file__)

### This checks if we are just doing documentation ###
if main_file != "sphinx-build":
    from dolfin import *
    import numpy as np
    import time

    ### Import the cumulative parameters ###
    from windse import windse_parameters
    # from memory_profiler import memory_usage

    ### Check if we need dolfin_adjoint ###
    if windse_parameters["general"].get("dolfin_adjoint", False):
        from dolfin_adjoint import *

class GenericProblem(object):
    """
    A GenericProblem contains on the basic functions required by all problem objects.
    
    Args: 
        domain (:meth:`windse.DomainManager.GenericDomain`): a windse domain object.
        windfarm (:meth:`windse.WindFarmManager.GenericWindFarmm`): a windse windfarm object.
        function_space (:meth:`windse.FunctionSpaceManager.GenericFunctionSpace`): a windse function space object.
        boundary_conditions (:meth:`windse.BoundaryManager.GenericBoundary`): a windse boundary object.
    """
    def __init__(self,domain,windfarm,function_space,boundary_data):
        ### save a reference of option and create local version specifically of domain options ###
        self.params = windse_parameters
        self.dom  = domain
        self.farm = windfarm
        self.fs   = function_space 
        self.bd  = boundary_data
        self.tf_first_save = True
        self.fprint = self.params.fprint

        ### Append the farm ###
        self.params.full_farm = self.farm

        ### add some helper items for dolfin_adjoint_helper.py ###
        self.params.ground_fx = self.dom.Ground
        self.params.full_hh = self.farm.HH

    def ComputeTurbineForce(self,u,theta):

        ### Compute the relative yaw angle ###
        if theta is not None:
            inflow_angle = theta-self.dom.init_wind
        else:
            inflow_angle = 0.0

        ### Create the turbine force function ###
        if self.farm.turbine_method == "dolfin":
                self.tf1, self.tf2, self.tf3 = self.farm.DolfinTurbineForce(self.fs,self.dom.mesh,inflow_angle=inflow_angle)

        elif self.farm.turbine_method == "numpy":
                self.tf1, self.tf2, self.tf3 = self.farm.NumpyTurbineForce(self.fs,self.dom.mesh,inflow_angle=inflow_angle)
        else:
            raise ValueError("Unknown turbine method: "+self.farm.turbine_method)
        
        ### Convolve TF with u ###
        tf = self.tf1*u[0]**2+self.tf2*u[1]**2+self.tf3*u[0]*u[1]

        return tf

    def ChangeWindAngle(self,theta):
        """
        This function recomputes all necessary components for a new wind direction

        Args: 
            theta (float): The new wind angle in radians
        """
        adj_start = time.time()
        self.fprint("Adjusting Wind Angle",special="header")
        self.fprint("New Angle: {:1.8f} rads".format(theta))
        self.dom.RecomputeBoundaryMarkers(theta)
        self.bd.RecomputeVelocity(theta)
        self.ComputeFunctional(theta)

        adj_stop = time.time()
        self.fprint("Wind Angle Adjusted: {:1.2f} s".format(adj_stop-adj_start),special="footer")

        # self.tf.assign(tf_temp)

    def ChangeWindSpeed(self,speed):
        adj_start = time.time()
        self.fprint("Adjusting Wind Speed",special="header")
        self.fprint("New Speed: {:1.8f} m/s".format(speed/self.dom.xscale))
        self.bd.HH_vel = speed
        adj_stop = time.time()
        self.fprint("Wind Speed Adjusted: {:1.2f} s".format(adj_stop-adj_start),special="footer")

class StabilizedProblem(GenericProblem):
    """
    The StabilizedProblem setup everything required for solving Navier-Stokes with 
    a stabilization term

    Args: 
        domain (:meth:`windse.DomainManager.GenericDomain`): a windse domain object.
        windfarm (:meth:`windse.WindFarmManager.GenericWindFarmm`): a windse windfarm object.
        function_space (:meth:`windse.FunctionSpaceManager.GenericFunctionSpace`): a windse function space object.
        boundary_conditions (:meth:`windse.BoundaryManager.GenericBoundary`): a windse boundary object.
    """
    def __init__(self,domain,windfarm,function_space,boundary_conditions):
        super(StabilizedProblem, self).__init__(domain,windfarm,function_space,boundary_conditions)
        
        ### Create Functional ###
        self.ComputeFunctional()


    def ComputeFunctional(self,theta=None):
        self.fprint("Setting Up Stabilized Problem",special="header")

        ### Create the test/trial/functions ###
        self.up_next = Function(self.fs.W)
        self.u_next,self.p_next = split(self.up_next)
        v,q = TestFunctions(self.fs.W)

        ### Set the x scaling ###
        Sx = self.dom.xscale

        ### Set the initial guess ###
        ### (this will become a separate function.)
        self.up_next.assign(self.bd.u0)

        ### Create the turbine force ###

        # mem0=memory_usage()[0]
        # mem_out, self.tf = memory_usage((self.ComputeTurbineForce,(self.u_next,theta),{}),max_usage=True,retval=True,max_iterations=1)
        # self.fprint("Memory Used:  {:1.2f} MB".format(mem_out-mem0))
        self.tf = self.ComputeTurbineForce(self.u_next,theta)

        ### These constants will be moved into the params file ###
        nu = self.params["problem"].get("viscosity",.1)
        lmax = self.params["problem"].get("lmax",15)
        f = Constant((0.0,)*self.dom.dim)
        f.rename("f","f")
        
        vonKarman=0.41
        eps=Constant(1.0)
        eps.rename("eps","eps")

        self.fprint("Viscosity:                 {:1.2e}".format(float(nu)))
        self.fprint("Max Mixing Length:       {:1.2e}".format(float(lmax)))
        self.fprint("Stabilization Coefficient: {:1.2e}".format(float(eps)))

        ### Calculate the stresses and viscosities ###
        S = sqrt(2*inner(0.5*(grad(self.u_next)+grad(self.u_next).T),0.5*(grad(self.u_next)+grad(self.u_next).T)))

        ### Create l_mix based on distance to the ground ###
        if self.dom.dim == 3:
            ### https://doi.org/10.5194/wes-4-127-2019###
            l_mix = Function(self.fs.Q)
            l_mix.vector()[:] = np.divide(vonKarman*self.bd.depth.vector()[:]/Sx,(1.+np.divide(vonKarman*self.bd.depth.vector()[:]/Sx,lmax)))
        else:
<<<<<<< HEAD
            l_mix = Constant((self.farm.HH[0]/Sx)/mlDenom)
        # l_mix = Expression("x[2]/8.",degree=2)
        l_mix.rename("l_mix","l_mix")
=======
            l_mix = Constant(vonKarman*self.farm.HH[0]/(1+(vonKarman*self.farm.HH[0]/lmax)))
>>>>>>> a6457922
        
        ### Calculate nu_T
        self.nu_T=l_mix**2.*S

        ### Create the functional ###
        # if self.farm.yaw[0]**2 > 1e-4:
        #     self.F = inner(grad(self.u_next)*self.u_next, v)*dx + (nu+self.nu_T)*inner(grad(self.u_next), grad(v))*dx - inner(div(v),self.p_next)*dx - inner(div(self.u_next),q)*dx - inner(f,v)*dx + inner(self.tf,v)*dx 
        # else :
        # self.F = inner(grad(self.u_next)*self.u_next, v)*dx + Sx*Sx*inner(grad(self.u_next), grad(v))*dx - inner(div(v),self.p_next)*dx - inner(div(self.u_next),q)*dx - inner(f,v)*dx# + inner(self.tf,v)*dx 
        self.F = inner(grad(self.u_next)*self.u_next, v)*dx + Sx*Sx*(nu+self.nu_T)*inner(grad(self.u_next), grad(v))*dx - inner(div(v),self.p_next)*dx - inner(div(self.u_next),q)*dx - inner(f,v)*dx + inner(self.tf,v)*dx 
        # self.F_sans_tf =  (1.0)*inner(grad(self.u_next), grad(v))*dx - inner(div(v),self.p_next)*dx - inner(div(self.u_next),q)*dx - inner(f,v)*dx
        # self.F = inner(grad(self.u_next)*self.u_next, v)*dx + (nu+self.nu_T)*inner(grad(self.u_next), grad(v))*dx - inner(div(v),self.p_next)*dx - inner(div(self.u_next),q)*dx - inner(f,v)*dx + inner(self.tf*(self.u_next[0]**2+self.u_next[1]**2),v)*dx 

        ### Add in the Stabilizing term ###
        # stab = - eps*inner(grad(q), grad(self.p_next))*dx - eps*inner(grad(q), dot(grad(self.u_next), self.u_next))*dx 
        stab = - eps*inner(grad(q), grad(self.p_next))*dx - eps*inner(grad(q), dot(grad(self.u_next), self.u_next))*dx 
        # stab_sans_tf = - eps*inner(grad(q), grad(self.p_next))*dx 

        self.F += stab
        # self.F_sans_tf += stab

        use_25d = self.params["problem"].get("use_25d_model", False)

        if use_25d and self.dom.dim == 2 :
            if self.dom.dim == 3:
                raise ValueError("The 2.5D model requires a 2D simulation.")

            self.fprint("Using 2.5D model")
            dudx = Dx(self.u_next[0], 0)
            dvdy = Dx(self.u_next[1], 1)

            term25 = (sin(self.dom.init_wind)*dudx*q + cos(self.dom.init_wind)*dvdy*q)*dx

            self.F -= term25

        self.fprint("Stabilized Problem Setup",special="footer")


class TaylorHoodProblem(GenericProblem):
    """
    The TaylorHoodProblem sets up everything required for solving Navier-Stokes 

    Args: 
        domain (:meth:`windse.DomainManager.GenericDomain`): a windse domain object.
        windfarm (:meth:`windse.WindFarmManager.GenericWindFarmm`): a windse windfarm object.
        function_space (:meth:`windse.FunctionSpaceManager.GenericFunctionSpace`): a windse function space object.
        boundary_conditions (:meth:`windse.BoundaryManager.GenericBoundary`): a windse boundary object.
    """
    def __init__(self,domain,windfarm,function_space,boundary_conditions):
        super(TaylorHoodProblem, self).__init__(domain,windfarm,function_space,boundary_conditions)

        ### Create Functional ###
        self.ComputeFunctional()

    def ComputeFunctional(self,theta=None):
        self.fprint("Setting Up Taylor-Hood Problem",special="header")

        ### These constants will be moved into the params file ###
        nu = self.params["problem"].get("viscosity",0.1)
        lmax = self.params["problem"].get("lmax",15)
        f = Constant((0.0,)*self.dom.dim)
        vonKarman=0.41
        eps=Constant(0.01)

        self.fprint("Viscosity:           {:1.2e}".format(float(nu)))
        self.fprint("Max Mixing Length:       {:1.2e}".format(float(lmax)))

        ### Create the test/trial/functions ###
        self.up_next = Function(self.fs.W)
        self.u_next,self.p_next = split(self.up_next)
        v,q = TestFunctions(self.fs.W)

        ### Set the initial guess ###
        ### (this will become a separate function.)
        self.up_next.assign(self.bd.u0)

        ### Calculate the stresses and viscosities ###
        S = sqrt(2.*inner(0.5*(grad(self.u_next)+grad(self.u_next).T),0.5*(grad(self.u_next)+grad(self.u_next).T)))

        ### Create l_mix based on distance to the ground ###
        if self.dom.dim == 3:
            ### https://doi.org/10.5194/wes-4-127-2019###
            l_mix = Function(self.fs.Q)
            l_mix.vector()[:] = np.divide(vonKarman*self.bd.depth.vector()[:],(1.+np.divide(vonKarman*self.bd.depth.vector()[:],lmax)))
        else:
            l_mix = Constant(vonKarman*self.farm.HH[0]/(1+(vonKarman*self.farm.HH[0]/lmax)))

        ### Calculate nu_T
        self.nu_T=l_mix**2.*S

        ### Create the turbine force ###
        self.tf = self.ComputeTurbineForce(self.u_next,theta)

        ### Create the functional ###
        self.F = inner(grad(self.u_next)*self.u_next, v)*dx + (nu+self.nu_T)*inner(grad(self.u_next), grad(v))*dx - inner(div(v),self.p_next)*dx - inner(div(self.u_next),q)*dx - inner(f,v)*dx + inner(self.tf,v)*dx 
    
<<<<<<< HEAD
        self.fprint("Taylor-Hood Problem Setup",special="footer")

class UnsteadyProblem(GenericProblem):
    """
    The UnsteadyProblem sets up everything required for solving Navier-Stokes using
    a fractional-step method with an adaptive timestep size

    Args: 
        domain (:meth:`windse.DomainManager.GenericDomain`): a windse domain object.
        windfarm (:meth:`windse.WindFarmManager.GenericWindFarmm`): a windse windfarm object.
        function_space (:meth:`windse.FunctionSpaceManager.GenericFunctionSpace`): a windse function space object.
        boundary_conditions (:meth:`windse.BoundaryManager.GenericBoundary`): a windse boundary object.
    """
    def __init__(self, domain, windfarm, function_space, boundary_conditions):
        super(UnsteadyProblem, self).__init__(domain, windfarm, function_space, boundary_conditions)
        self.fprint("Setting Up Unsteady Problem", special="header")

        ### Create Functional ###
        self.ComputeFunctional()

    def ComputeFunctional(self,theta=None):
        # ================================================================

        # Define fluid properties
        # FIXME: These should probably be set in params.yaml input filt
        # nu = 1/10000
        nu = self.params["problem"].get("viscosity", .1)
        rho = 1
        nu_c = Constant(nu)
        rho_c = Constant(rho)

        # Define time step size (this value is used only for step 1 if adaptive timestepping is used)
        # FIXME: change variable name to avoid confusion within dolfin adjoint
        self.dt = 0.1*self.dom.mesh.hmin()/self.bd.HH_vel
        self.dt_c  = Constant(self.dt)

        self.fprint("Viscosity: {:1.2e}".format(float(nu)))
        self.fprint("Density:   {:1.2e}".format(float(rho)))

        # Define trial and test functions for velocity
        u = TrialFunction(self.fs.V)
        v = TestFunction(self.fs.V)

        # Define trial and test functions for pressure
        p = TrialFunction(self.fs.Q)
        q = TestFunction(self.fs.Q)

        # Define functions for velocity solutions
        # >> _k = current (step k)
        # >> _k1 = previous (step k-1)
        # >> _k2 = double previous (step k-2)
        self.u_k = Function(self.fs.V)
        self.u_k1 = Function(self.fs.V)
        self.u_k2 = Function(self.fs.V)

        # Seed previous velocity fields with the chosen initial condition
        self.u_k1.assign(self.bd.bc_velocity)
        self.u_k2.assign(self.bd.bc_velocity)

        # Define functions for pressure solutions
        # >> _k = current (step k)
        # >> _k1 = previous (step k-1)
        self.p_k  = Function(self.fs.Q)
        self.p_k1 = Function(self.fs.Q)

        # Seed previous pressure fields with the chosen initial condition
        self.p_k1.assign(self.bd.bc_pressure)

        # ================================================================

        # Crank-Nicolson velocity
        U_CN  = 0.5*(u + self.u_k1)

        # Adams-Bashforth projected velocity
        U_AB = 1.5*self.u_k1 - 0.5*self.u_k2

        # ================================================================

        # Calculate eddy viscosity, if using
        use_eddy_viscosity = True

        if use_eddy_viscosity:
            # Define filter scale
            filter_scale = CellVolume(self.dom.mesh)**(1.0/self.dom.dim)

            # Strain rate tensor, 0.5*(du_i/dx_j + du_j/dx_i)
            Sij = sym(nabla_grad(U_AB))

            # sqrt(Sij*Sij)
            strainMag = (2.0*inner(Sij, Sij))**0.5

            # Smagorinsky constant, typically around 0.17
            Cs = 0.17

            # Eddy viscosity
            self.nu_T = Cs**2 * filter_scale**2 * strainMag
        else:
            self.nu_T = Constant(0)

        # ================================================================

        # FIXME: This up_next function is only present to avoid errors  
        # during assignments in GenericSolver.__init__

        # Create the combined function space
        self.up_next = Function(self.fs.W)

        # Create the turbine force
        # FIXME: Should this be set by a numpy array operation or a fenics function?
        # self.tf = self.farm.TurbineForce(self.fs, self.dom.mesh, self.u_k2)
        # self.tf = Function(self.fs.V)
        self.tf = self.ComputeTurbineForce(self.u_k,theta)


        # self.u_k2.vector()[:] = 0.0
        # self.u_k1.vector()[:] = 0.0


        # ================================================================

        # Define variational problem for step 1: tentative velocity
        F1 = (1.0/self.dt_c)*inner(u - self.u_k1, v)*dx \
           + inner(dot(U_AB, nabla_grad(U_CN)), v)*dx \
           + (nu_c+self.nu_T)*inner(grad(U_CN), grad(v))*dx \
           + dot(nabla_grad(self.p_k1), v)*dx \
           - dot(-self.tf, v)*dx

        self.a1 = lhs(F1)
        self.L1 = rhs(F1)

        # Define variational problem for step 2: pressure correction
        self.a2 = dot(nabla_grad(p), nabla_grad(q))*dx
        self.L2 = dot(nabla_grad(self.p_k1), nabla_grad(q))*dx - (1.0/self.dt_c)*div(self.u_k)*q*dx

        # Define variational problem for step 3: velocity update
        self.a3 = dot(u, v)*dx
        self.L3 = dot(self.u_k, v)*dx - self.dt_c*dot(nabla_grad(self.p_k - self.p_k1), v)*dx
    
        # ================================================================

        self.fprint("Unsteady Problem Setup",special="footer")
=======
        use_25d = self.params["problem"].get("use_25d_model", False)

        if use_25d:
            if self.dom.dim == 3:
                raise ValueError("The 2.5D model requires a 2D simulation.")

            self.fprint("Using 2.5D model")
            dudx = Dx(self.u_next[0], 0)
            dvdy = Dx(self.u_next[1], 1)

            term25 = (sin(self.dom.init_wind)*dudx*q + cos(self.dom.init_wind)*dvdy*q)*dx

            self.F -= term25

        self.fprint("Taylor-Hood Problem Setup",special="footer")
>>>>>>> a6457922
<|MERGE_RESOLUTION|>--- conflicted
+++ resolved
@@ -162,13 +162,9 @@
             l_mix = Function(self.fs.Q)
             l_mix.vector()[:] = np.divide(vonKarman*self.bd.depth.vector()[:]/Sx,(1.+np.divide(vonKarman*self.bd.depth.vector()[:]/Sx,lmax)))
         else:
-<<<<<<< HEAD
-            l_mix = Constant((self.farm.HH[0]/Sx)/mlDenom)
+            l_mix = Constant(vonKarman*self.farm.HH[0]/(1+(vonKarman*self.farm.HH[0]/lmax)))
         # l_mix = Expression("x[2]/8.",degree=2)
         l_mix.rename("l_mix","l_mix")
-=======
-            l_mix = Constant(vonKarman*self.farm.HH[0]/(1+(vonKarman*self.farm.HH[0]/lmax)))
->>>>>>> a6457922
         
         ### Calculate nu_T
         self.nu_T=l_mix**2.*S
@@ -265,7 +261,20 @@
         ### Create the functional ###
         self.F = inner(grad(self.u_next)*self.u_next, v)*dx + (nu+self.nu_T)*inner(grad(self.u_next), grad(v))*dx - inner(div(v),self.p_next)*dx - inner(div(self.u_next),q)*dx - inner(f,v)*dx + inner(self.tf,v)*dx 
     
-<<<<<<< HEAD
+        use_25d = self.params["problem"].get("use_25d_model", False)
+
+        if use_25d:
+            if self.dom.dim == 3:
+                raise ValueError("The 2.5D model requires a 2D simulation.")
+
+            self.fprint("Using 2.5D model")
+            dudx = Dx(self.u_next[0], 0)
+            dvdy = Dx(self.u_next[1], 1)
+
+            term25 = (sin(self.dom.init_wind)*dudx*q + cos(self.dom.init_wind)*dvdy*q)*dx
+
+            self.F -= term25
+
         self.fprint("Taylor-Hood Problem Setup",special="footer")
 
 class UnsteadyProblem(GenericProblem):
@@ -406,21 +415,4 @@
     
         # ================================================================
 
-        self.fprint("Unsteady Problem Setup",special="footer")
-=======
-        use_25d = self.params["problem"].get("use_25d_model", False)
-
-        if use_25d:
-            if self.dom.dim == 3:
-                raise ValueError("The 2.5D model requires a 2D simulation.")
-
-            self.fprint("Using 2.5D model")
-            dudx = Dx(self.u_next[0], 0)
-            dvdy = Dx(self.u_next[1], 1)
-
-            term25 = (sin(self.dom.init_wind)*dudx*q + cos(self.dom.init_wind)*dvdy*q)*dx
-
-            self.F -= term25
-
-        self.fprint("Taylor-Hood Problem Setup",special="footer")
->>>>>>> a6457922
+        self.fprint("Unsteady Problem Setup",special="footer")