"""
The SolverManager contains all the different ways to solve problems generated
in windse
"""

import __main__
import os

### Get the name of program importing this package ###
main_file = os.path.basename(__main__.__file__)

### This checks if we are just doing documentation ###
if main_file != "sphinx-build":
    from dolfin import *
    from sys import platform
    import time
    import numpy as np

    ### Import the cumulative parameters ###
    from windse import windse_parameters

    ### Check if we need dolfin_adjoint ###
    if windse_parameters["general"].get("dolfin_adjoint", False):
        from dolfin_adjoint import *

    ### This import improves the plotter functionality on Mac ###
    if platform == 'darwin':
        import matplotlib
        matplotlib.use('TKAgg')
    import matplotlib.pyplot as plt

    ### Improve Solver parameters ###
    parameters["std_out_all_processes"] = False;
    parameters['form_compiler']['cpp_optimize_flags'] = '-O3 -fno-math-errno -march=native'        
    parameters["form_compiler"]["optimize"]     = True
    parameters["form_compiler"]["cpp_optimize"] = True
    parameters['form_compiler']['representation'] = 'uflacs'
    parameters['form_compiler']['quadrature_degree'] = 6

class GenericSolver(object):
    """
    A GenericSolver contains on the basic functions required by all solver objects.
    """
    def __init__(self,problem):
        self.params = windse_parameters
        self.problem  = problem
        # self.u_next,self.p_next = self.problem.up_next.split(True)
        self.u_next,self.p_next = split(self.problem.up_next)
        self.nu_T = self.problem.nu_T
        self.first_save = True
        self.fprint = self.params.fprint
        self.extra_kwarg = {}
        if self.params["general"].get("dolfin_adjoint", False):
            self.extra_kwarg["annotate"] = False
        self.save_power = self.params["solver"].get("save_power",False)

        #Check if we are optimizing
        if self.params.get("optimization",{}):
            self.optimizing = True
            self.J = 0
        else:
            self.optimizing = False

        #Check if we need to save the power output
        if self.save_power:
            self.J = 0
            self.J_saved = False

    def Plot(self):
        """
        This function plots the solution functions using matplotlib and saves the 
        output to output/.../plots/u.pdf and output/.../plots/p.pdf
        """

        ### Create the path names ###
        folder_string = self.params.folder+"/plots/"
        u_string = self.params.folder+"/plots/u.pdf"
        p_string = self.params.folder+"/plots/p.pdf"

        ### Check if folder exists ###
        if not os.path.exists(folder_string): os.makedirs(folder_string)

        ### Plot the x component of velocity ###
        plot(self.u_next[0],title="Velocity in the x Direction")
        plt.savefig(u_string)
        plt.figure()

        ### Plot the pressure ###
        plot(self.p_next,title="Pressure")
        plt.savefig(p_string)
        plt.show()

    def Save(self,val=0):
        """
        This function saves the mesh and boundary markers to output/.../solutions/
        """
        u,p = self.problem.up_next.split(True,**self.extra_kwarg)
        if self.first_save:
            self.u_file = self.params.Save(u,"velocity",subfolder="solutions/",val=val)
            self.p_file = self.params.Save(p,"pressure",subfolder="solutions/",val=val)
            # self.nuT_file = self.params.Save(self.nu_T,"eddy_viscosity",subfolder="solutions/",val=val)
            self.first_save = False
        else:
            self.params.Save(u,"velocity",subfolder="solutions/",val=val,file=self.u_file)
            self.params.Save(p,"pressure",subfolder="solutions/",val=val,file=self.p_file)
            # self.params.Save(self.nu_T,"eddy_viscosity",subfolder="solutions/",val=val,file=self.nuT_file)

    def ChangeWindSpeed(self,speed):
        """
        This function recomputes all necessary components for a new wind direction

        Args: 
            theta (float): The new wind angle in radians
        """
        self.problem.ChangeWindSpeed(speed)

    def ChangeWindAngle(self,theta):
        """
        This function recomputes all necessary components for a new wind direction

        Args: 
            theta (float): The new wind angle in radians
        """
        self.problem.ChangeWindAngle(theta)
        
    def CalculatePowerFunctional(self,delta_yaw = 0.0):
        self.fprint("Computing Power Functional")

        x=SpatialCoordinate(self.problem.dom.mesh)
        J=0.
        J_list=np.zeros(self.problem.farm.numturbs+1)
        for i in range(self.problem.farm.numturbs):

            mx = self.problem.farm.mx[i]
            my = self.problem.farm.my[i]
            mz = self.problem.farm.mz[i]
            x0 = [mx,my,mz]
            W = self.problem.farm.W[i]*1.0
            R = self.problem.farm.RD[i]/2.0 
            ma = self.problem.farm.ma[i]
            yaw = self.problem.farm.myaw[i]+delta_yaw
            u = self.u_next
            A = pi*R**2.0

            WTGbase = Expression(("cos(yaw)","sin(yaw)","0.0"),yaw=float(yaw),degree=1)

            ### Rotate and Shift the Turbine ###
            xs = self.problem.farm.YawTurbine(x,x0,yaw)

            ### Create the function that represents the Thickness of the turbine ###
            T_norm = 1.855438667500383
            T = exp(-pow((xs[0]/W),6.0))/(T_norm*W)

            ### Create the function that represents the Disk of the turbine
            D_norm = 2.914516237206873
            D = exp(-pow((pow((xs[1]/R),2)+pow((xs[2]/R),2)),6.0))/(D_norm*R**2.0)

            u_d = u[0]*cos(yaw) + u[1]*sin(yaw)

            J += dot(A*T*D*WTGbase*u_d**2.0,u)*dx

            if self.save_power:
                J_list[i] = assemble(dot(A*T*D*WTGbase*u_d**2.0,u)*dx)
        
        if self.save_power:
            J_list[-1]=assemble(J)

            folder_string = self.params.folder+"/data/"
            if not os.path.exists(folder_string): os.makedirs(folder_string)

            if self.J_saved:
                f = open(folder_string+"power_data.txt",'ab')
            else:
                f = open(folder_string+"power_data.txt",'wb')
                self.J_saved = True

            np.savetxt(f,[J_list])
            f.close()

        return J

class SteadySolver(GenericSolver):
    """
    This solver is for solving the steady state problem

    Args: 
        problem (:meth:`windse.ProblemManager.GenericProblem`): a windse problem object.
    """
    def __init__(self,problem):
        super(SteadySolver, self).__init__(problem)

    def Solve(self,iter_val=0):
        """
        This solves the problem setup by the problem object.
        """

        ### Save Files before solve ###
        self.fprint("Saving Input Data",special="header")
        if "mesh" in self.params.output:
            self.problem.dom.Save(val=iter_val)
        if "initial_guess" in self.params.output:
            self.problem.bd.SaveInitialGuess(val=iter_val)
        if "height" in self.params.output and self.problem.dom.dim == 3:
            self.problem.bd.SaveHeight(val=iter_val)
        if "turbine_force" in self.params.output:
            self.problem.farm.SaveRotorDisks(val=iter_val)
        self.fprint("Finished",special="footer")

        ####################################################################
        ### This is the better way to define a nonlinear problem but it 
        ### doesn't play nice with dolfin_adjoint
        # ### Define Jacobian ###
        # dU = TrialFunction(self.problem.fs.W)
        # J  = derivative(self.problem.F,  self.problem.up_next, dU)

        # ### Setup nonlinear solver ###
        # nonlinear_problem = NonlinearVariationalProblem(self.problem.F, self.problem.up_next, self.problem.bd.bcs, J)
        # nonlinear_solver  = NonlinearVariationalSolver(nonlinear_problem)

        # ### Set some parameters ###
        # solver_parameters = nonlinear_solver.parameters
        # solver_parameters["nonlinear_solver"] = "snes"
        # solver_parameters["snes_solver"]["linear_solver"] = "mumps"
        # solver_parameters["snes_solver"]["maximum_iterations"] = 50
        # solver_parameters["snes_solver"]["error_on_nonconvergence"] = False
        # solver_parameters["snes_solver"]["line_search"] = "bt" # Available: basic, bt, cp, l2, nleqerr

        ### Solve the problem ###
        # self.fprint("Solving",special="header")
        # start = time.time()
        # iters, converged = nonlinear_solver.solve()
        # stop = time.time()
        # self.fprint("Total Nonlinear Iterations: {:d}".format(iters))
        # self.fprint("Converged Successfully: {0}".format(converged))
        ####################################################################


        # ### Add some helper functions to solver options ###
        solver_parameters = {"nonlinear_solver": "snes",
                             "snes_solver": {
                             "linear_solver": "mumps", 
                             "maximum_iterations": 40,
                             "error_on_nonconvergence": True,
                             "line_search": "bt",
                             }}

        ### Start the Solve Process ###
        self.fprint("Solving",special="header")
        start = time.time()
        
        # ### Solve the Baseline Problem ###
        # solve(self.problem.F_sans_tf == 0, self.problem.up_next, self.problem.bd.bcs, solver_parameters=solver_parameters, **self.extra_kwarg)

        # ### Store the Baseline and Assign for the real solve ###
        # self.up_baseline = self.problem.up_next.copy(deepcopy=True)
        # self.problem.up_next.assign(self.up_baseline)

        ### Solve the real problem ###
        solve(self.problem.F == 0, self.problem.up_next, self.problem.bd.bcs, solver_parameters=solver_parameters)
        stop = time.time()
        self.fprint("Solve Complete: {:1.2f} s".format(stop-start),special="footer")
        # self.u_next,self.p_next = self.problem.up_next.split(True)
        self.u_next,self.p_next = split(self.problem.up_next)
        # self.nu_T = project(self.problem.nu_T,self.problem.fs.Q,solver_type='mumps',**self.extra_kwarg)
        self.nu_T = None


        ### Save solutions ###
        if "solution" in self.params.output:
            self.fprint("Saving Solution",special="header")
            self.Save(val=iter_val)
            self.fprint("Finished",special="footer")

<<<<<<< HEAD
        ### calculate the power for each turbine ###
        ###################################
        ### Fix how angle is transfered ###
        ###################################
        if self.optimizing or self.save_power:
            self.J += -self.CalculatePowerFunctional((iter_val-self.problem.dom.init_wind)) 

=======
>>>>>>> 03f53610
        # self.fprint("Speed Percent of Inflow Speed")
        # ps = []
        # for i in range(6):
        #     HH = self.problem.farm.HH[0]
        #     RD = self.problem.farm.RD[0]
        #     x_val = (i+1)*RD
        #     vel = self.problem.up_next([x_val,0,HH])
        #     vel = vel[0:3]
        #     nom = np.linalg.norm(vel)
        #     perc = nom/self.problem.bd.HH_vel
        #     ps.append(perc)
        #     self.fprint("Speed Percent at ("+repr(int(x_val))+", 0, "+repr(HH)+"): "+repr(perc))
        # print(ps)


class MultiAngleSolver(SteadySolver):
    """
    This solver will solve the problem using the steady state solver for every
    angle in angles.

    Args: 
        problem (:meth:`windse.ProblemManager.GenericProblem`): a windse problem object.
        angles (list): A list of wind inflow directions.
    """ 

    def __init__(self,problem):
        super(MultiAngleSolver, self).__init__(problem)
        if self.params["domain"]["type"] in ["imported"]:
            raise ValueError("Cannot use a Multi-Angle Solver with an "+self.params["domain"]["type"]+" domain.")
        self.orignal_solve = super(MultiAngleSolver, self).Solve
        self.wind_range = self.params["solver"].get("wind_range", None)
        if  self.wind_range is None:
            self.wind_range = [0, 2.0*np.pi]
            self.endpoint = self.params["solver"].get("endpoint", False)
        else:
            self.endpoint = self.params["solver"].get("endpoint", True)

        self.num_wind = self.params["solver"]["num_wind_angles"]
        self.angles = np.linspace(self.wind_range[0],self.wind_range[1],self.num_wind,endpoint=self.endpoint)

    def Solve(self):
        for i, theta in enumerate(self.angles):
            self.fprint("Performing Solve {:d} of {:d}".format(i+1,len(self.angles)),special="header")
            self.fprint("Wind Angle: "+repr(theta))
            if i > 0 or not near(theta,self.problem.dom.init_wind):
                self.ChangeWindAngle(theta)
            self.orignal_solve(iter_val=theta)
            self.fprint("Finished Solve {:d} of {:d}".format(i+1,len(self.angles)),special="footer")

class TimeSeriesSolver(SteadySolver):
    """
    This solver will solve the problem using the steady state solver for every
    angle in angles.

    Args: 
        problem (:meth:`windse.ProblemManager.GenericProblem`): a windse problem object.
        angles (list): A list of wind inflow directions.
    """ 

    def __init__(self,problem):
        super(TimeSeriesSolver, self).__init__(problem)
        if self.params["domain"]["type"] in ["imported"]:
            raise ValueError("Cannot use a Multi-Angle Solver with an "+self.params["domain"]["type"]+" domain.")
        self.orignal_solve = super(TimeSeriesSolver, self).Solve
        self.velocity_path = self.params["solver"]["velocity_path"]


        raw_data = np.loadtxt(self.velocity_path,comments="#")
        self.times = raw_data[:,0]
        self.speeds = raw_data[:,1]
        self.angles = raw_data[:,2]
        self.num_solve = len(self.speeds)

    def Solve(self):
        for i in range(self.num_solve):
            time  = self.times[i]
            theta = self.angles[i]
            speed = self.speeds[i]
            self.fprint("Performing Solve {:d} of {:d}".format(i+1,len(self.angles)),special="header")
            self.fprint("Time: "+repr(time))
            self.fprint("Wind Angle: "+repr(theta))
            self.fprint("Wind Speed: "+repr(speed))
            if i > 0 or not near(speed,self.problem.bd.HH_vel):
                self.ChangeWindSpeed(speed)
            if i > 0 or not near(theta,self.problem.dom.init_wind):
                self.ChangeWindAngle(theta)
            self.orignal_solve(iter_val=time)

            self.fprint("Finished Solve {:d} of {:d}".format(i+1,len(self.angles)),special="footer")
<|MERGE_RESOLUTION|>--- conflicted
+++ resolved
@@ -271,7 +271,6 @@
             self.Save(val=iter_val)
             self.fprint("Finished",special="footer")
 
-<<<<<<< HEAD
         ### calculate the power for each turbine ###
         ###################################
         ### Fix how angle is transfered ###
@@ -279,8 +278,6 @@
         if self.optimizing or self.save_power:
             self.J += -self.CalculatePowerFunctional((iter_val-self.problem.dom.init_wind)) 
 
-=======
->>>>>>> 03f53610
         # self.fprint("Speed Percent of Inflow Speed")
         # ps = []
         # for i in range(6):
@@ -369,4 +366,4 @@
                 self.ChangeWindAngle(theta)
             self.orignal_solve(iter_val=time)
 
-            self.fprint("Finished Solve {:d} of {:d}".format(i+1,len(self.angles)),special="footer")
+            self.fprint("Finished Solve {:d} of {:d}".format(i+1,len(self.angles)),special="footer")