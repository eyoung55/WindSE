"""
The SolverManager contains all the different ways to solve problems generated
in windse
"""

import __main__
import os

### Get the name of program importing this package ###
main_file = os.path.basename(__main__.__file__)

### This checks if we are just doing documentation ###
if main_file != "sphinx-build":
    from dolfin import *
    from sys import platform
    import time
    import numpy as np
    from scipy.interpolate import RegularGridInterpolator
    # from memory_profiler import memory_usage

    ### Import the cumulative parameters ###
    from windse import windse_parameters

    ### Check if we need dolfin_adjoint ###
    if windse_parameters["general"].get("dolfin_adjoint", False):
        from dolfin_adjoint import *

    ### This import improves the plotter functionality on Mac ###
    if platform == 'darwin':
        import matplotlib
        matplotlib.use('TKAgg')
    import matplotlib.pyplot as plt

    ### Improve Solver parameters ###
    parameters["std_out_all_processes"] = False;
    parameters['form_compiler']['cpp_optimize_flags'] = '-O3 -fno-math-errno -march=native'        
    parameters["form_compiler"]["optimize"]     = True
    parameters["form_compiler"]["cpp_optimize"] = True
    parameters['form_compiler']['representation'] = 'tsfc'
    if windse_parameters["wind_farm"].get("turbine_space",None) == "Quadrature":
        parameters['form_compiler']['quadrature_degree'] = windse_parameters["wind_farm"].get("turbine_degree",6)
    else:
        parameters['form_compiler']['quadrature_degree'] = 6

class GenericSolver(object):
    """
    A GenericSolver contains on the basic functions required by all solver objects.
    """
    def __init__(self,problem):
        self.params = windse_parameters
        self.problem  = problem
        # self.u_next,self.p_next = self.problem.up_next.split(True)
        self.u_next,self.p_next = split(self.problem.up_next)
        self.nu_T = self.problem.nu_T
        self.first_save = True
        self.fprint = self.params.fprint
        self.extra_kwarg = {}
        if self.params["general"].get("dolfin_adjoint", False):
            self.extra_kwarg["annotate"] = False
        self.save_power = self.params["solver"].get("save_power",False)

        #Check if we are optimizing
        if self.params.get("optimization",{}):
            self.optimizing = True
            self.J = 0
        else:
            self.optimizing = False

        #Check if we need to save the power output
        if self.save_power:
            self.J = 0
            self.J_saved = False

    # def Plot(self):
    #     """
    #     This function plots the solution functions using matplotlib and saves the 
    #     output to output/.../plots/u.pdf and output/.../plots/p.pdf
    #     """

    #     ### Create the path names ###
    #     folder_string = self.params.folder+"/plots/"
    #     u_string = self.params.folder+"/plots/u.pdf"
    #     p_string = self.params.folder+"/plots/p.pdf"

    #     ### Check if folder exists ###
    #     if not os.path.exists(folder_string): os.makedirs(folder_string)

    #     ### Plot the x component of velocity ###
    #     plot(self.u_next[0],title="Velocity in the x Direction")
    #     plt.savefig(u_string)
    #     plt.figure()

    #     ### Plot the pressure ###
    #     plot(self.p_next,title="Pressure")
    #     plt.savefig(p_string)
    #     plt.show()

    def Save(self,val=0):
        """
        This function saves the mesh and boundary markers to output/.../solutions/
        """
        u,p = self.problem.up_next.split(True,**self.extra_kwarg)
        u.vector()[:]=u.vector()[:]/self.problem.dom.xscale
        self.problem.dom.mesh.coordinates()[:]=self.problem.dom.mesh.coordinates()[:]/self.problem.dom.xscale

        if self.first_save:
            self.u_file = self.params.Save(u,"velocity",subfolder="solutions/",val=val)
            self.p_file = self.params.Save(p,"pressure",subfolder="solutions/",val=val)
            # self.nuT_file = self.params.Save(self.nu_T,"eddy_viscosity",subfolder="solutions/",val=val)
            self.first_save = False
        else:
            self.params.Save(u,"velocity",subfolder="solutions/",val=val,file=self.u_file)
            self.params.Save(p,"pressure",subfolder="solutions/",val=val,file=self.p_file)
            # self.params.Save(self.nu_T,"eddy_viscosity",subfolder="solutions/",val=val,file=self.nuT_file)
        u.vector()[:]=u.vector()[:]*self.problem.dom.xscale
        self.problem.dom.mesh.coordinates()[:]=self.problem.dom.mesh.coordinates()[:]*self.problem.dom.xscale

    def ChangeWindSpeed(self,speed):
        """
        This function recomputes all necessary components for a new wind direction

        Args: 
            theta (float): The new wind angle in radians
        """
        self.problem.ChangeWindSpeed(speed)

    def ChangeWindAngle(self,theta):
        """
        This function recomputes all necessary components for a new wind direction

        Args: 
            theta (float): The new wind angle in radians
        """
        self.problem.ChangeWindAngle(theta)
<<<<<<< HEAD

    def CalculatePowerFunctional(self,inflow_angle = 0.0):
        tf = self.problem.tf1*self.u_next[0]**2+self.problem.tf2*self.u_next[1]**2+self.problem.tf3*self.u_next[0]*self.u_next[1]
        J = dot(tf,self.u_next)*dx
        # J = (self.problem.tf1[0]+self.problem.tf1[1]+self.problem.tf2[0]+self.problem.tf2[1]+self.problem.tf3[0]+self.problem.tf3[1])*dx
        # XValues = SpatialCoordinate(self.problem.dom.mesh)
        # J = (self.problem.tf1[0]*(XValues[0]+XValues[1]+300.0)/1000.0)*dx
        # print(assemble(J))
        # exit()

        if self.save_power:
            J_list=np.zeros(self.problem.farm.numturbs+1)
            J_list[-1]=assemble(J,**self.extra_kwarg)

            if self.problem.farm.actuator_disks_list is not None:
                for i in range(self.problem.farm.numturbs):
                    yaw = self.problem.farm.myaw[i]+inflow_angle
                    tf1 = self.problem.farm.actuator_disks_list[i] * cos(yaw)**2
                    tf2 = self.problem.farm.actuator_disks_list[i] * sin(yaw)**2
                    tf3 = self.problem.farm.actuator_disks_list[i] * 2.0 * cos(yaw) * sin(yaw)
                    tf = tf1*self.u_next[0]**2+tf2*self.u_next[1]**2+tf3*self.u_next[0]*self.u_next[1]
                    J_list[i] = assemble(dot(tf,self.u_next)*dx,**self.extra_kwarg)
=======
        
    def CalculatePowerFunctional(self,delta_yaw = 0.0):
        self.fprint("Computing Power Functional")

        x=SpatialCoordinate(self.problem.dom.mesh)
        J=0.
        J_list=np.zeros(self.problem.farm.numturbs+1)
        for i in range(self.problem.farm.numturbs):

            mx = self.problem.farm.mx[i]
            my = self.problem.farm.my[i]
            mz = self.problem.farm.mz[i]
            x0 = [mx,my,mz]
            W = self.problem.farm.W[i]*1.0
            R = self.problem.farm.RD[i]/2.0 
            ma = self.problem.farm.ma[i]
            yaw = self.problem.farm.myaw[i]+delta_yaw
            u = self.u_next
            A = pi*R**2.0
            C_tprime = 4*ma/(1-ma)
            C_pprime = 0.45/(1-ma)**3
            
            ### Rotate and Shift the Turbine ###
            xs = self.problem.farm.YawTurbine(x,x0,yaw)
            u_d = u[0]*cos(yaw) + u[1]*sin(yaw)

            ### Create the function that represents the Thickness of the turbine ###
            T = exp(-pow((xs[0]/W),6.0))

            if self.problem.dom.dim == 3:
                # WTGbase = Expression(("cos(yaw)","sin(yaw)","0.0"),yaw=yaw,degree=1)
                WTGbase = as_vector((cos(yaw),sin(yaw),0.0))

                ### Create the function that represents the Disk of the turbine
                D = exp(-pow((pow((xs[1]/R),2)+pow((xs[2]/R),2)),6.0))

                volNormalization = assemble(T*D*dx)

                ### Create the function that represents the force ###
                if self.problem.farm.force == "constant":
                    F = 0.5*A*C_tprime
                elif self.problem.farm.force == "sine":
                    r = sqrt(xs[1]**2.0+xs[2]**2)
                    F = 0.5*A*C_tprime*(r/R*sin(pi*r/R)+0.5)/(.81831)

                J += dot(F*T*D/volNormalization*WTGbase*u_d**2,u)*dx
                if self.save_power:
                    J_list[i] = assemble((dot(F*T*D/volNormalization*WTGbase*u_d**2,u))*dx)

            else:
                # WTGbase = Expression(("cos(yaw)","sin(yaw)"),yaw=yaw,degree=1)
                WTGbase = as_vector((cos(yaw),sin(yaw)))

                ### Create the function that represents the Disk of the turbine
                D = exp(-pow((pow((xs[1]/R),2)),6.0))

                volNormalization = assemble(T*D*dx)

                ### Create the function that represents the force ###
                if self.problem.farm.force == "constant":
                    F = 0.5*self.problem.farm.RD[i]*C_tprime    
                elif self.problem.farm.force == "sine":
                    r = sqrt(xs[1]**2.0+xs[2]**2)
                    F = 0.5*self.problem.farm.RD[i]*C_tprime*(r/R*sin(pi*r/R)+0.5)/(.81831)

                J += 0.5*A*C_pprime*(assemble(F*T*D*u_d*dx)/assemble(F*T*D*dx))**3
                if self.save_power:
                    J_list[i] = 0.5*A*C_pprime*(assemble(F*T*D*u_d*dx)/assemble(F*T*D*dx))**3
        
        if self.save_power:
            J_list[-1]=np.sum(J_list[:-1])
>>>>>>> a6457922

            folder_string = self.params.folder+"/data/"
            if not os.path.exists(folder_string): os.makedirs(folder_string)

            if self.J_saved:
                f = open(folder_string+"power_data.txt",'ab')
            else:
                f = open(folder_string+"power_data.txt",'wb')
                self.J_saved = True

            np.savetxt(f,[J_list])
            f.close()
<<<<<<< HEAD
        return J
=======

        return J_list[-1]
>>>>>>> a6457922


    # def CalculatePowerFunctional(self,delta_yaw = 0.0):
    #     self.fprint("Computing Power Functional")

    #     x=SpatialCoordinate(self.problem.dom.mesh)
    #     J=0.
    #     J_list=np.zeros(self.problem.farm.numturbs+1)
    #     for i in range(self.problem.farm.numturbs):

    #         mx = self.problem.farm.mx[i]
    #         my = self.problem.farm.my[i]
    #         mz = self.problem.farm.mz[i]
    #         x0 = [mx,my,mz]
    #         W = self.problem.farm.W[i]*1.0
    #         R = self.problem.farm.RD[i]/2.0 
    #         ma = self.problem.farm.ma[i]
    #         yaw = self.problem.farm.myaw[i]+delta_yaw
    #         u = self.u_next
    #         A = pi*R**2.0

    #         WTGbase = Expression(("cos(yaw)","sin(yaw)","0.0"),yaw=yaw,degree=1)

    #         ### Rotate and Shift the Turbine ###
    #         xs = self.problem.farm.YawTurbine(x,x0,yaw)

    #         ### Create the function that represents the Thickness of the turbine ###
    #         T_norm = 1.855438667500383
    #         T = exp(-pow((xs[0]/W),6.0))/(T_norm*W)

    #         ### Create the function that represents the Disk of the turbine
    #         D_norm = 2.914516237206873
    #         D = exp(-pow((pow((xs[1]/R),2)+pow((xs[2]/R),2)),6.0))/(D_norm*R**2.0)

    #         u_d = u[0]*cos(yaw) + u[1]*sin(yaw)

    #         ### Create the function that represents the force ###
    #         if self.problem.farm.force == "constant":
    #             F = 4*0.5*A*ma/(1.-ma)
    #         elif self.problem.farm.force == "sine":
    #             r = sqrt(pow(xs[1],2.0)+pow(xs[2],2.0))
    #             F = 4.*0.5*A*ma/(1.-ma)*(r/R*sin(pi*r/R)+0.5)/(.81831)

    #         J += dot(F*T*D*WTGbase*u_d**2.0,u)*dx

    #         if self.save_power:
    #             J_list[i] = assemble(dot(A*T*D*WTGbase*u_d**2.0,u)*dx)
        
    #     if self.save_power:
    #         J_list[-1]=assemble(J)

    #         folder_string = self.params.folder+"/data/"
    #         if not os.path.exists(folder_string): os.makedirs(folder_string)

    #         if self.J_saved:
    #             f = open(folder_string+"power_data.txt",'ab')
    #         else:
    #             f = open(folder_string+"power_data.txt",'wb')
    #             self.J_saved = True

    #         np.savetxt(f,[J_list])
    #         f.close()

    #     return J

class SteadySolver(GenericSolver):
    """
    This solver is for solving the steady state problem

    Args: 
        problem (:meth:`windse.ProblemManager.GenericProblem`): a windse problem object.
    """
    def __init__(self,problem):
        super(SteadySolver, self).__init__(problem)

    def Solve(self,iter_val=0):
        """
        This solves the problem setup by the problem object.
        """

        ### Save Files before solve ###
        self.fprint("Saving Input Data",special="header")
        if "mesh" in self.params.output:
            self.problem.dom.Save(val=iter_val)
        if "initial_guess" in self.params.output:
            self.problem.bd.SaveInitialGuess(val=iter_val)
        if "height" in self.params.output and self.problem.dom.dim == 3:
            self.problem.bd.SaveHeight(val=iter_val)
        if "turbine_force" in self.params.output:
            self.problem.farm.SaveActuatorDisks(val=iter_val)
        self.fprint("Finished",special="footer")

        ####################################################################
        ### This is the better way to define a nonlinear problem but it 
        ### doesn't play nice with dolfin_adjoint
        # ### Define Jacobian ###
        # dU = TrialFunction(self.problem.fs.W)
        # J  = derivative(self.problem.F,  self.problem.up_next, dU)

        # ### Setup nonlinear solver ###
        # nonlinear_problem = NonlinearVariationalProblem(self.problem.F, self.problem.up_next, self.problem.bd.bcs, J)
        # nonlinear_solver  = NonlinearVariationalSolver(nonlinear_problem)

        # ### Set some parameters ###
        # solver_parameters = nonlinear_solver.parameters
        # solver_parameters["nonlinear_solver"] = "snes"
        # solver_parameters["snes_solver"]["linear_solver"] = "mumps"
        # solver_parameters["snes_solver"]["maximum_iterations"] = 50
        # solver_parameters["snes_solver"]["error_on_nonconvergence"] = False
        # solver_parameters["snes_solver"]["line_search"] = "bt" # Available: basic, bt, cp, l2, nleqerr

        ### Solve the problem ###
        # self.fprint("Solving",special="header")
        # start = time.time()
        # iters, converged = nonlinear_solver.solve()
        # stop = time.time()
        # self.fprint("Total Nonlinear Iterations: {:d}".format(iters))
        # self.fprint("Converged Successfully: {0}".format(converged))
        ####################################################################


<<<<<<< HEAD
        # ### Add some helper functions to solver options ###
        solver_parameters = {"nonlinear_solver": "snes",
                             "snes_solver": {
                             "linear_solver": "mumps", 
                             "maximum_iterations": 40,
                             "error_on_nonconvergence": True,
                             "line_search": "bt",
                             "absolute_tolerance": 1e-20
                             }}
=======
        nonlinear_solver = self.params["solver"].get("nonlinear_solver", "snes")
        relaxation = self.params["solver"].get("newton_relaxation", 1.0)

        self.fprint("Solving with {0}".format(nonlinear_solver))
        if nonlinear_solver == "newton":
            self.fprint("Relaxation parameter = {: 1.2f}".format(relaxation))

            newton_options = {"relaxation_parameter": relaxation,
                              "maximum_iterations": 40,
                              "linear_solver": "mumps",
                              "absolute_tolerance": 1e-6,
                              "relative_tolerance": 1e-5}
        
            solver_parameters = {"nonlinear_solver": "newton",
                                 "newton_solver": newton_options}

        elif nonlinear_solver == "snes":
            # ### Add some helper functions to solver options ###
            solver_parameters = {"nonlinear_solver": "snes",
                                 "snes_solver": {
                                 "linear_solver": "mumps", 
                                 "maximum_iterations": 40,
                                 "error_on_nonconvergence": True,
                                 "line_search": "bt",
                                 }}
                                 
        else:
            raise ValueError("Unknown nonlinear solver type: {0}".format(nonlinear_solver))
>>>>>>> a6457922

        ### Start the Solve Process ###
        self.fprint("Solving",special="header")
        start = time.time()
        
        # ### Solve the Baseline Problem ###
        # solve(self.problem.F_sans_tf == 0, self.problem.up_next, self.problem.bd.bcs, solver_parameters=solver_parameters, **self.extra_kwarg)

        # ### Store the Baseline and Assign for the real solve ###
        # self.up_baseline = self.problem.up_next.copy(deepcopy=True)
        # self.problem.up_next.assign(self.up_baseline)

        ### Solve the real problem ###
        # mem0=memory_usage()[0]
        # mem_out, _ = memory_usage((solve,(self.problem.F == 0, self.problem.up_next, self.problem.bd.bcs),{"solver_parameters": solver_parameters}),max_usage=True,retval=True,max_iterations=1)
        solve(self.problem.F == 0, self.problem.up_next, self.problem.bd.bcs, solver_parameters=solver_parameters)
        stop = time.time()

        self.fprint("Solve Complete: {:1.2f} s".format(stop-start),special="footer")
        # self.fprint("Memory Used:  {:1.2f} MB".format(mem_out-mem0))
        # self.u_next,self.p_next = self.problem.up_next.split(True)
        self.u_next,self.p_next = split(self.problem.up_next)
        # self.nu_T = project(self.problem.nu_T,self.problem.fs.Q,solver_type='mumps',**self.extra_kwarg)
        self.nu_T = None

        ### Save solutions ###
        if "solution" in self.params.output:
            self.fprint("Saving Solution",special="header")
            self.Save(val=iter_val)
            self.fprint("Finished",special="footer")

        ### calculate the power for each turbine ###
        ###################################
        ### Fix how angle is transfered ###
        ###################################
        if self.optimizing or self.save_power:
            self.J += -self.CalculatePowerFunctional((iter_val-self.problem.dom.init_wind)) 
            # self.J += -dot(self.problem.farm.rotor_disks,self.u_next)*dx

        # self.fprint("Speed Percent of Inflow Speed")
        # ps = []
        # for i in range(6):
        #     HH = self.problem.farm.HH[0]
        #     RD = self.problem.farm.RD[0]
        #     x_val = (i+1)*RD
        #     vel = self.problem.up_next([x_val,0,HH])
        #     vel = vel[0:3]
        #     nom = np.linalg.norm(vel)
        #     perc = nom/self.problem.bd.HH_vel
        #     ps.append(perc)
        #     self.fprint("Speed Percent at ("+repr(int(x_val))+", 0, "+repr(HH)+"): "+repr(perc))
        # print(ps)

# 
# ================================================================

class UnsteadySolver(GenericSolver):
    """
    This solver is for solving an unsteady problem.  As such, it contains
    additional time-stepping features and functions not present in other solvers.
    This solver can only be used if an unsteady problem has been specified in
    the input file.

    Args: 
        problem (:meth:`windse.ProblemManager.GenericProblem`): a windse problem object.
    """
    def __init__(self,problem):
        super(UnsteadySolver, self).__init__(problem)

    # ================================================================

    def Solve(self,iter_val=0):
        # Start the unsteady solver ONLY if an unsteady problem has been created
        if self.problem.params["problem"]["type"] == 'unsteady':
            self.fprint("Solving with UnsteadySolver", special="header")
        else:
            raise ValueError("UnsteadySolver can only be run with ProblemType = unsteady, not %s" \
                % (self.problem.params["problem"]["type"]))

        # ================================================================

        # Define the final simulation time
        # FIXME: This should also be set in params.yaml input file
        # tFinal = 6000.0
        tFinal = self.params["solver"].get("final_time",1)
        
        # Start a counter for the total simulation time
        simTime = 0.0

        self.fprint("dt: %.4f" % (self.problem.dt))
        self.fprint("tFinal: %.1f" % (tFinal))

        # ================================================================

        # Specify how frequently to save output files
        saveInterval = self.params["solver"].get("save_interval",1)

        # Start a counter for the number of saved files
        saveCount = 0
        save_next_timestep = False

        # Generate file pointers for saved output
        # FIXME: This should use the .save method
        # fp = []
        # fp.append(File("%s/timeSeries/velocity.pvd" % (self.problem.dom.params.folder)))
        # fp.append(File("%s/timeSeries/pressure.pvd" % (self.problem.dom.params.folder)))
        # fp.append(File("%s/timeSeries/nu_T.pvd" % (self.problem.dom.params.folder)))

        # if "turbine_force" in self.params.output:
        #     fp.append(File("%s/timeSeries/turbineForce.pvd" % (self.problem.dom.params.folder)))

        # Save first timestep (create file pointers for first call)
        self.SaveTimeSeries(simTime)

        self.fprint("Saving Input Data",special="header")
        if "mesh" in self.params.output:
            self.problem.dom.Save(val=iter_val)
        if "initial_guess" in self.params.output:
            self.problem.bd.SaveInitialGuess(val=iter_val)
        if "height" in self.params.output and self.problem.dom.dim == 3:
            self.problem.bd.SaveHeight()
        # if "turbine_force" in self.params.output:
        #     self.problem.farm.SaveTurbineForce(val=iter_val)

        self.fprint("Finished",special="footer")

        # ================================================================

        self.fprint("")
        self.fprint("Calculating Boundary Conditions")

        # FIXME: This should use the boundary information in self.problem.bd.bcs
        # bcu, bcp = self.GetBoundaryConditions(0.0)
        self.problem.dom.RecomputeBoundaryMarkers(0.0)

        # ================================================================

        self.fprint("Assembling time-independent matrices")

        # Assemble left-hand side matrices
        A1 = assemble(self.problem.a1)
        A2 = assemble(self.problem.a2)
        A3 = assemble(self.problem.a3)

        # Apply boundary conditions to matrices
        [bc.apply(A1) for bc in self.problem.bd.bcu]
        [bc.apply(A2) for bc in self.problem.bd.bcp]

        # Assemble right-hand side vector
        b1 = assemble(self.problem.L1)
        b2 = assemble(self.problem.L2)
        b3 = assemble(self.problem.L3)

        # Apply bounday conditions to vectors
        [bc.apply(b1) for bc in self.problem.bd.bcu]
        [bc.apply(b2) for bc in self.problem.bd.bcp]

        # ================================================================

        self.fprint("Solving",special="header")
        self.fprint("Sim Time | Next dt | U_max")
        self.fprint("--------------------------")

        start = time.time()

        while simTime < tFinal:
            # Get boundary conditions specific to this timestep
            # bcu, bcp = self.GetBoundaryConditions(simTime/tFinal)
            # bcu = self.modifyInletVelocity(simTime, bcu)

            # Update the turbine force
            # self.problem.tf = self.problem.farm.TurbineForce_numpy(None,None,None)
            # _, _, _, _, _, = CalculateDiskTurbineForces(x, self, fs, tfs=[self.problem.tf1,self.problem.tf2,self.problem.tf3])
            # self.tf = self.tf1*self.u_next[0]**2+self.tf2*self.u_next[1]**2+self.tf3*self.u_next[0]*self.u_next[1]
            # self.tf = self.ComputeTurbineForce(theta)
            # self.UpdateTurbineForce(simTime, 1) # Single turbine
            self.problem.bd.UpdateVelocity(simTime)

            # self.UpdateTurbineForce(simTime, 2) # Dubs

            # Record the "old" max velocity (before this update)
            u_max_k1 = self.problem.u_k.vector().max()

            # Step 1: Tentative velocity step
            b1 = assemble(self.problem.L1, tensor=b1)
            [bc.apply(b1) for bc in self.problem.bd.bcu]
            solve(A1, self.problem.u_k.vector(), b1, 'gmres', 'default')

            # Step 2: Pressure correction step
            b2 = assemble(self.problem.L2, tensor=b2)
            [bc.apply(b2) for bc in self.problem.bd.bcp]
            solve(A2, self.problem.p_k.vector(), b2, 'gmres', 'hypre_amg')

            # Step 3: Velocity correction step
            b3 = assemble(self.problem.L3, tensor=b3)
            solve(A3, self.problem.u_k.vector(), b3, 'gmres', 'default')

            # Old <- New update step
            self.problem.u_k2.assign(self.problem.u_k1)
            self.problem.u_k1.assign(self.problem.u_k)
            self.problem.p_k1.assign(self.problem.p_k)

            # Record the updated max velocity
            u_max = self.problem.u_k.vector().max()

            # Update the simulation time
            simTime += self.problem.dt

            if save_next_timestep:
                # Read in new inlet values
                # bcu = self.updateInletVelocityFromFile(saveCount, bcu)
                
                # Clean up simTime to avoid accumulating round-off error
                saveCount += 1
                simTime = saveInterval*saveCount

                # Save output files
                # self.SaveTimeSeries(fp, simTime)
                self.SaveTimeSeries(simTime)


            # Adjust the timestep size, dt, for a balance of simulation speed and stability
            save_next_timestep = self.AdjustTimestepSize(saveInterval, simTime, u_max, u_max_k1)

            # After changing timestep size, A1 must be reassembled
            # FIXME: This may be unnecessary (or could be sped up by changing only the minimum amount necessary)
            A1 = assemble(self.problem.a1, tensor=A1)
            [bc.apply(A1) for bc in self.problem.bd.bcu]

            # Print some solver statistics
            self.fprint("%8.2f | %7.2f | %5.2f" % (simTime, self.problem.dt, u_max))

        stop = time.time()

        self.fprint("Finished",special="footer")
        self.fprint("Solve Complete: {:1.2f} s".format(stop-start),special="footer")

    # ================================================================

    def SaveTimeSeries(self, simTime):

        if self.first_save:
            self.velocity_file = self.params.Save(self.problem.u_k,"velocity",subfolder="timeSeries/",val=simTime)
            self.pressure_file   = self.params.Save(self.problem.p_k,"pressure",subfolder="timeSeries/",val=simTime)
            self.first_save = False
        else:
            self.params.Save(self.problem.u_k,"velocity",subfolder="timeSeries/",val=simTime,file=self.velocity_file)
            self.params.Save(self.problem.p_k,"pressure",subfolder="timeSeries/",val=simTime,file=self.pressure_file)

        # # Save velocity files (pointer in fp[0])
        # self.problem.u_k.rename('Velocity', 'Velocity')
        # fp[0] << (self.problem.u_k, simTime)

        # # Save pressure files (pointer in fp[1])
        # self.problem.p_k.rename('Pressure', 'Pressure')
        # fp[1] << (self.problem.p_k, simTime)

        # # Save eddy viscosity files (pointer in fp[2])
        # # nu_T_val = project(self.problem.nu_T, self.problem.fs.Q, solver_type='gmres')
        # # nu_T_val.rename('nu_T', 'nu_T')
        # # fp[2] << (nu_T_val, simTime)

        # # Save turbine force files (pointer in fp[3])
        # # if "turbine_force" in self.params.output:

        # workaround = False

        # if workaround:
        #     tf_value = project(self.problem.tf, self.problem.fs.V, solver_type='gmres')
        #     tf_value.rename('Turbine_Force', 'Turbine_Force')
        #     fp[3] << (tf_value, simTime)
        # else:
        #     self.problem.tf.rename('Turbine_Force', 'Turbine_Force')
        #     fp[3] << (self.problem.tf, simTime)


    # ================================================================

    def AdjustTimestepSize(self, saveInterval, simTime, u_max, u_max_k1):

        # Set the CFL target (0.2 is a good value for stability and speed, YMMV)
        cfl_target = 0.2

        # Enforce a minimum timestep size
        dt_min = 0.01

        # Calculate the change in velocity using a first-order, backward difference
        dudt = u_max - u_max_k1

        # Calculate the projected velocity
        u_max_projected = u_max + dudt

        # Calculate the ideal timestep size (ignore file output considerations for now)
        dt_new = cfl_target * self.problem.dom.mesh.hmin() / u_max_projected

        # Move to larger dt slowly (smaller dt happens instantly)
        if dt_new > self.problem.dt:
            # Amount of new dt to use: 0 = none, 1 = all
            SOR = 0.5
            dt_new = SOR*dt_new + (1.0-SOR)*self.problem.dt

        # Calculate the time remaining until the next file output
        time_remaining = saveInterval - (simTime % saveInterval)

        # If the new timestep would jump past a save point, modify the new timestep size
        if dt_new + dt_min >= time_remaining:
            dt_new = time_remaining
            save_next_timestep = True
        else:
            save_next_timestep = False

        # Update both the Python variable and FEniCS constant
        self.problem.dt = dt_new
        self.problem.dt_c.assign(dt_new)

        # float(self.problem.dt_c) # to get the regular ol' variable

        return save_next_timestep

    # ================================================================

    def UpdateTurbineForce(self, simTime, turbsPerPlatform):
        coords = self.problem.fs.V.tabulate_dof_coordinates()
        coords = np.copy(coords[0::self.problem.dom.dim, :])

        # Pre allocate all numpy arrays and vectors
        tf_array = np.zeros(np.shape(coords))
        tf_vec = np.zeros(np.size(tf_array))
        xs = np.zeros(np.shape(coords))

        # Radius of the two "arms" measured from the hinge
        rad = 189.0

        if turbsPerPlatform == 1:
            rad = 0.0

        # Angle defined between the two "arms"
        phi = np.pi/3.0

        # Calculate the offset from the hinge to each turbine
        xp_offset = rad*np.cos(phi/2.0)
        yp_offset = rad*np.sin(phi/2.0)

        # delta_yaw = 0.0

        for k in range(self.problem.farm.numturbs):
            # Position of the kth turbune
            xpos = float(self.problem.farm.mx[k])
            ypos = float(self.problem.farm.my[k])
            
            if self.problem.dom.dim == 2:
                x0 = np.array([xpos, ypos])
            else:
                zpos = float(self.problem.farm.mz[k])
                x0 = np.array([xpos, ypos, zpos])

            # Yaw, thickness, radius, and mass of the kth turbine
            # If desired, shift each turbine by a constant amount
            # delta_yaw = np.pi/4.0*np.sin(np.pi*(simTime/1000.0 + k/self.problem.farm.numturbs))
            delta_yaw = 0.0

            yaw = float(self.problem.farm.myaw[k] + delta_yaw)
            W = float(self.problem.farm.W[k]/2.0)
            R = float(self.problem.farm.RD[k]/2.0)
            ma = float(self.problem.farm.ma[k])

            # Create a rotation matrix for this yaw angle
            A_rotation = self.RotationMatrix(yaw)

            # Rotate the turbine after shifting (x0, y0, z0) to the center of the turbine
            xs0 = np.dot(coords - x0, A_rotation)

            for doublet in range(turbsPerPlatform):

                offset = np.zeros(self.problem.dom.dim)
                offset[0] = xp_offset
                offset[1] = yp_offset*(-1)**doublet

                # Offset each turbine from the center of rotation
                xs = xs0 - offset

                # Normal to blades: Create the function that represents the Thickness of the turbine
                T_norm = 1.902701539733748
                T = np.exp(-(xs[:, 0]/W)**10.0)/(T_norm*W)

                # Tangential to blades: Create the function that represents the Disk of the turbine
                D_norm = 2.884512175878827
                if self.problem.dom.dim == 2:
                    D1 = (xs[:, 1]/R)**2.0
                else:
                    D1 = (xs[:, 1]/R)**2.0 + (xs[:, 2]/R)**2.0

                D = np.exp(-D1**5.0)/(D_norm*R**2.0)

                # Create the function that represents the force
                if self.problem.dom.dim == 2:
                    r = xs[:, 1]
                else:
                    r = np.sqrt(xs[:, 1]**2.0 + xs[:, 2]**2.0)

                F = 4.0*0.5*(np.pi*R**2.0)*ma/(1.0 - ma)*(r/R*np.sin(np.pi*r/R) + 0.5) * 1.0/.81831

                u_vec = self.problem.u_k1.vector()[:]
                ux = u_vec[0::self.problem.dom.dim]
                uy = u_vec[1::self.problem.dom.dim]
                uD = ux*np.cos(yaw) + uy*np.sin(yaw)

                tf_array[:, 0] = tf_array[:, 0] + F*T*D*np.cos(yaw)*uD**2.0
                tf_array[:, 1] = tf_array[:, 1] + F*T*D*np.sin(yaw)*uD**2.0


        # Riffle shuffle the array elements into a FEniCS-style vector
        for k in range(self.problem.dom.dim):
            tf_vec[k::self.problem.dom.dim] = tf_array[:, k]

        tf_vec[np.abs(tf_vec) < 1e-50] = 0.0

        # Set the vector elements
        self.problem.tf.vector()[:] = tf_vec

    # ================================================================

    def RotationMatrix(self, yaw):
        cosYaw = np.cos(yaw)
        sinYaw = np.sin(yaw)

        if self.problem.dom.dim == 2:
            A_rotation = np.array([[cosYaw, -sinYaw],
                                   [sinYaw,  cosYaw]])
        else:
            A_rotation = np.array([[cosYaw, -sinYaw, 0.0],
                                   [sinYaw,  cosYaw, 0.0],
                                   [   0.0,     0.0, 1.0]])

        return A_rotation

    # ================================================================


    def modifyInletVelocity(self, simTime, bcu):

        # Define tolerance
        tol = 1e-6

        def left_wall(x, on_boundary):
            return on_boundary and x[0] < self.problem.dom.x_range[0] + tol

        HH_vel = self.problem.bd.HH_vel

        # Get the coordinates using the vector funtion space, V
        coords = self.problem.fs.V.tabulate_dof_coordinates()
        coords = np.copy(coords[0::self.problem.dom.dim, :])

        # Create a function representing to the inlet velocity
        vel_inlet_func = Function(self.problem.fs.V)

        inlet_type = 1

        if inlet_type == 1:
            # Create arrays for the steady, vortex, and combined velocities
            vel_steady = np.zeros(np.shape(coords))
            vel_steady[:, 0] = HH_vel
            # print(HH_vel)

            vel_vort = np.zeros(np.shape(coords))
            vel_inlet = np.zeros(np.shape(coords))

            # Specify the vortex radius
            vortRad = 1000
            vortRad2 = vortRad**2

            # Specify the vortex velocity and calculate its position from the starting point
            vortVel = 1.0

            period = 1000.0
            xd = period/2 - vortVel*(simTime%period)

            fac = 0.1
            sep = 650
            Tau = 1000

            for k, x in enumerate(coords):
                if x[0] < self.problem.dom.x_range[0] + tol:

                    # xd should replace x[0] in the following equations
                    if np.abs(xd) < 1e-3:
                        xd = 1e-3

                    cp = ((x[1] + sep/2)**2 + xd**2)/(4*Tau)
                    cn = ((x[1] - sep/2)**2 + xd**2)/(4*Tau)

                    # U-velocity
                    vel_inlet[k, 0] = fac*((1 - np.exp(-cp))/cp*(x[1] + sep/2) -\
                                           (1 - np.exp(-cn))/cn*(x[1] - sep/2)) + 1

                    # V-velocity
                    vel_inlet[k, 1] = fac*(-(1 - np.exp(-cp))/cp*xd +\
                                            (1 - np.exp(-cn))/cn*xd)

                    norm = np.sqrt(vel_inlet[k, 0]*vel_inlet[k, 0] + vel_inlet[k, 1]*vel_inlet[k, 1])

                    if norm > 10.0:
                        vel_inlet[k, 0] = vel_inlet[k, 0]/norm*10.0
                        vel_inlet[k, 1] = vel_inlet[k, 1]/norm*10.0

                    # dx = x - vortPos
                    # dist2 = dx[0]*dx[0] + dx[1]*dx[1]

                    # if dist2 < vortRad2:
                    #     theta = np.arctan2(dx[1], dx[0])
                    #     fac = 1.0 - np.sqrt(dist2/vortRad2)
                    #     vel_vort[k, 0] = -np.sin(theta)
                    #     vel_vort[k, 1] = np.cos(theta)
                    # else:
                    #     fac = 0.0
                    #     vel_vort[k, 0] = 0.0
                    #     vel_vort[k, 1] = 0.0

                    # vel_inlet[k, :] = (1.0-fac)*vel_steady[k, :] + HH_vel*fac*vel_vort[k, :]

        elif inlet_type == 2:
            jet_rad = 400

            vel_inlet = np.zeros(np.shape(coords))

            for k, x in enumerate(coords):
                if x[0] < self.problem.dom.x_range[0] + tol:
                    if np.abs(x[1]) < jet_rad:
                        thetaMax = 15.0/180.0*np.pi

                        theta = thetaMax*np.sin(simTime/1000*2*np.pi)

                        vel_inlet[k, 0] = 2.0*HH_vel*np.cos(theta)
                        vel_inlet[k, 1] = 2.0*HH_vel*np.sin(theta)
                    else:
                        vel_inlet[k, 0] = HH_vel
                        vel_inlet[k, 1] = 0.0


        # Riffle shuffle the array elements into a 1D vector
        vel_inlet_vector = np.zeros(np.size(vel_inlet))

        for k in range(self.problem.dom.dim):
            vel_inlet_vector[k::self.problem.dom.dim] = vel_inlet[:, k]

        # Assign the function the vector of values
        vel_inlet_func.vector()[:] = vel_inlet_vector


        # Update the inlet velocity
        bcu[0] = DirichletBC(self.problem.fs.V, vel_inlet_func, left_wall)

        return bcu


# ================================================================

class MultiAngleSolver(SteadySolver):
    """
    This solver will solve the problem using the steady state solver for every
    angle in angles.

    Args: 
        problem (:meth:`windse.ProblemManager.GenericProblem`): a windse problem object.
        angles (list): A list of wind inflow directions.
    """ 

    def __init__(self,problem):
        super(MultiAngleSolver, self).__init__(problem)
        if self.params["domain"]["type"] in ["imported"]:
            raise ValueError("Cannot use a Multi-Angle Solver with an "+self.params["domain"]["type"]+" domain.")
        self.orignal_solve = super(MultiAngleSolver, self).Solve
        self.wind_range = self.params["solver"].get("wind_range", None)
        if  self.wind_range is None:
            self.wind_range = [0, 2.0*np.pi]
            self.endpoint = self.params["solver"].get("endpoint", False)
        else:
            self.endpoint = self.params["solver"].get("endpoint", True)

        self.num_wind = self.params["solver"]["num_wind_angles"]
        self.angles = np.linspace(self.wind_range[0],self.wind_range[1],self.num_wind,endpoint=self.endpoint)

    def Solve(self):
        for i, theta in enumerate(self.angles):
            self.fprint("Performing Solve {:d} of {:d}".format(i+1,len(self.angles)),special="header")
            self.fprint("Wind Angle: "+repr(theta))
            if i > 0 or not near(theta,self.problem.dom.init_wind):
                self.ChangeWindAngle(theta)
            self.orignal_solve(iter_val=theta)
            self.fprint("Finished Solve {:d} of {:d}".format(i+1,len(self.angles)),special="footer")

class TimeSeriesSolver(SteadySolver):
    """
    This solver will solve the problem using the steady state solver for every
    angle in angles.

    Args: 
        problem (:meth:`windse.ProblemManager.GenericProblem`): a windse problem object.
        angles (list): A list of wind inflow directions.
    """ 

    def __init__(self,problem):
        super(TimeSeriesSolver, self).__init__(problem)
        if self.params["domain"]["type"] in ["imported"]:
            raise ValueError("Cannot use a Multi-Angle Solver with an "+self.params["domain"]["type"]+" domain.")
        self.orignal_solve = super(TimeSeriesSolver, self).Solve
        self.velocity_path = self.params["solver"]["velocity_path"]


        raw_data = np.loadtxt(self.velocity_path,comments="#")
        self.times = raw_data[:,0]
        self.speeds = raw_data[:,1]
        self.angles = raw_data[:,2]
        self.num_solve = len(self.speeds)

    def Solve(self):
        for i in range(self.num_solve):
            time  = self.times[i]
            theta = self.angles[i]
            speed = self.speeds[i]
            self.fprint("Performing Solve {:d} of {:d}".format(i+1,len(self.angles)),special="header")
            self.fprint("Time: "+repr(time))
            self.fprint("Wind Angle: "+repr(theta))
            self.fprint("Wind Speed: "+repr(speed))
            if i > 0 or not near(speed,self.problem.bd.HH_vel):
                self.ChangeWindSpeed(speed)
            if i > 0 or not near(theta,self.problem.dom.init_wind):
                self.ChangeWindAngle(theta)
            self.orignal_solve(iter_val=time)

            self.fprint("Finished Solve {:d} of {:d}".format(i+1,len(self.angles)),special="footer")<|MERGE_RESOLUTION|>--- conflicted
+++ resolved
@@ -17,6 +17,8 @@
     import numpy as np
     from scipy.interpolate import RegularGridInterpolator
     # from memory_profiler import memory_usage
+    from scipy.special import gamma
+    from mpmath import hyper
 
     ### Import the cumulative parameters ###
     from windse import windse_parameters
@@ -132,31 +134,108 @@
             theta (float): The new wind angle in radians
         """
         self.problem.ChangeWindAngle(theta)
-<<<<<<< HEAD
-
-    def CalculatePowerFunctional(self,inflow_angle = 0.0):
-        tf = self.problem.tf1*self.u_next[0]**2+self.problem.tf2*self.u_next[1]**2+self.problem.tf3*self.u_next[0]*self.u_next[1]
-        J = dot(tf,self.u_next)*dx
-        # J = (self.problem.tf1[0]+self.problem.tf1[1]+self.problem.tf2[0]+self.problem.tf2[1]+self.problem.tf3[0]+self.problem.tf3[1])*dx
-        # XValues = SpatialCoordinate(self.problem.dom.mesh)
-        # J = (self.problem.tf1[0]*(XValues[0]+XValues[1]+300.0)/1000.0)*dx
-        # print(assemble(J))
-        # exit()
-
-        if self.save_power:
+
+    def CalculatePowerFunctional_n(self,inflow_angle = 0.0):
+    # def CalculatePowerFunctional(self,inflow_angle = 0.0):
+
+        if self.problem.dom.dim == 3:
+            ### Reconstruct Turbine Force ###
+            tf = self.problem.tf1*self.u_next[0]**2+self.problem.tf2*self.u_next[1]**2+self.problem.tf3*self.u_next[0]*self.u_next[1]
+
+            ### Calculate Power ###
+            J = dot(tf,self.u_next)*dx
+
+            ### Save Individual Powers ###
+            if self.save_power:
+                J_list=np.zeros(self.problem.farm.numturbs+1)
+                J_list[-1]=assemble(J,**self.extra_kwarg)
+
+                if self.problem.farm.actuator_disks_list is not None:
+                    for i in range(self.problem.farm.numturbs):
+                        yaw = self.problem.farm.myaw[i]+inflow_angle
+                        tf1 = self.problem.farm.actuator_disks_list[i] * cos(yaw)**2
+                        tf2 = self.problem.farm.actuator_disks_list[i] * sin(yaw)**2
+                        tf3 = self.problem.farm.actuator_disks_list[i] * 2.0 * cos(yaw) * sin(yaw)
+                        tf = tf1*self.u_next[0]**2+tf2*self.u_next[1]**2+tf3*self.u_next[0]*self.u_next[1]
+                        J_list[i] = assemble(dot(tf,self.u_next)*dx,**self.extra_kwarg)
+
+                for j in J_list:
+                    print(j)
+                exit()
+        else:
+            J=0
             J_list=np.zeros(self.problem.farm.numturbs+1)
-            J_list[-1]=assemble(J,**self.extra_kwarg)
-
-            if self.problem.farm.actuator_disks_list is not None:
-                for i in range(self.problem.farm.numturbs):
-                    yaw = self.problem.farm.myaw[i]+inflow_angle
-                    tf1 = self.problem.farm.actuator_disks_list[i] * cos(yaw)**2
-                    tf2 = self.problem.farm.actuator_disks_list[i] * sin(yaw)**2
-                    tf3 = self.problem.farm.actuator_disks_list[i] * 2.0 * cos(yaw) * sin(yaw)
-                    tf = tf1*self.u_next[0]**2+tf2*self.u_next[1]**2+tf3*self.u_next[0]*self.u_next[1]
-                    J_list[i] = assemble(dot(tf,self.u_next)*dx,**self.extra_kwarg)
-=======
+            for i in range(self.problem.farm.numturbs):
+
+                ### Set some Values ###
+                yaw = self.problem.farm.myaw[i]+inflow_angle
+                W = self.problem.farm.W[i]
+                R = self.problem.farm.RD[i]/2.0 
+                A = pi*R**2.0
+                a = self.problem.farm.ma[i]
+                C_tprime = 4*a/(1-a)
+                C_pprime = 0.45/(1-a)**3
+
+                ### Define Integral Constants ###
+                T_norm = 2.0*gamma(7.0/6.0)
+                D_norm = 2.0*gamma(7.0/6.0)
+                h1 = float(hyper([],[1/3, 2/3, 5/6, 7/6],-(np.pi**6/46656)))
+                h2 = float(hyper([],[2/3, 7/6, 4/3, 3/2],-(np.pi**6/46656)))
+                h3 = float(hyper([],[4/3, 3/2, 5/3, 11/6],-(np.pi**6/46656)))
+                SD_norm = (1/3*np.pi**(3/2)*h1 - 1/15*np.pi**3*gamma(11/6)*h2 + gamma(7/6)*(1 + 1/360*np.pi**5*h3))/(.81831)
+
+                ### Reconstruct Turbine Force ###
+                tf1 = self.problem.farm.actuator_disks_list[i] * cos(yaw)**2
+                tf2 = self.problem.farm.actuator_disks_list[i] * sin(yaw)**2
+                tf3 = self.problem.farm.actuator_disks_list[i] * 2.0 * cos(yaw) * sin(yaw)
+                tf = tf1*self.u_next[0]**2+tf2*self.u_next[1]**2+tf3*self.u_next[0]*self.u_next[1]
+                tf = tf*T_norm*D_norm*W*R
+
+                ### Calculate Volume of the Domain ###
+                unit = Function(self.problem.fs.Q)
+                unit.vector()[:] = 1.0
+                vol = assemble(unit*dx)
+
+                ### Calculate Integral of Actuator Disk ###
+                if self.problem.farm.force == "constant":
+                    Va = C_tprime*T_norm*D_norm*W*R*R
+                elif self.problem.farm.force == "sine":
+                    Va = C_tprime*T_norm*SD_norm*W*R*R
+
+                ### Calculate Power ###
+                # J_current = 0.5*A*C_pprime*(assemble(F*T*D*u_d*dx)/assemble(F*T*D*dx))**3
+                # J_current = 0.5*A*C_pprime/vol*(dot(tf,self.u_next)/Va)**3*dx
+                J_current = 0.5*A*C_pprime/vol*(dot(tf,self.u_next)/Va)*dx
+                # J_current = 0.5*A*C_pprime/vol*(unit/Va)**3*dx
+                # J_current = unit*0.5*A*C_pprime/vol*(1/Va)**3*dx
+                # J_current = unit*Va*dx
+                J += J_current
+
+                if self.save_power:
+                    J_list[i] = assemble(J_current)
+
+            if self.save_power:
+                J_list[-1]=np.sum(J_list[:-1])
+                print()
+                for j in J_list:
+                    print(j)
+                exit()
+
+            folder_string = self.params.folder+"/data/"
+            if not os.path.exists(folder_string): os.makedirs(folder_string)
+
+            if self.J_saved:
+                f = open(folder_string+"power_data.txt",'ab')
+            else:
+                f = open(folder_string+"power_data.txt",'wb')
+                self.J_saved = True
+
+            np.savetxt(f,[J_list])
+            f.close()
+
+        return J
         
+    # def CalculatePowerFunctional_o(self,delta_yaw = 0.0):
     def CalculatePowerFunctional(self,delta_yaw = 0.0):
         self.fprint("Computing Power Functional")
 
@@ -190,16 +269,21 @@
                 WTGbase = as_vector((cos(yaw),sin(yaw),0.0))
 
                 ### Create the function that represents the Disk of the turbine
-                D = exp(-pow((pow((xs[1]/R),2)+pow((xs[2]/R),2)),6.0))
-
-                volNormalization = assemble(T*D*dx)
+                r = sqrt(xs[1]**2.0+xs[2]**2.0)/R
+                D = exp(-pow(r,6.0))
+                # D = exp(-pow((pow((xs[1]/R),2)+pow((xs[2]/R),2)),6.0))
+
+                # volNormalization = assemble(T*D*dx)
+                T_norm = 2.0*gamma(7.0/6.0)
+                D_norm = pi*gamma(4.0/3.0)
+                volNormalization = T_norm*D_norm*W*R**(self.problem.dom.dim-1)
 
                 ### Create the function that represents the force ###
                 if self.problem.farm.force == "constant":
                     F = 0.5*A*C_tprime
                 elif self.problem.farm.force == "sine":
-                    r = sqrt(xs[1]**2.0+xs[2]**2)
-                    F = 0.5*A*C_tprime*(r/R*sin(pi*r/R)+0.5)/(.81831)
+                    # r = sqrt(xs[1]**2.0+xs[2]**2)
+                    F = 0.5*A*C_tprime*(r*sin(pi*r)+0.5)/(.81831)
 
                 J += dot(F*T*D/volNormalization*WTGbase*u_d**2,u)*dx
                 if self.save_power:
@@ -210,24 +294,64 @@
                 WTGbase = as_vector((cos(yaw),sin(yaw)))
 
                 ### Create the function that represents the Disk of the turbine
-                D = exp(-pow((pow((xs[1]/R),2)),6.0))
-
-                volNormalization = assemble(T*D*dx)
+                r = sqrt(xs[1]**2.0+xs[2]**2.0)/R
+                D = exp(-pow(r,6.0))
+
+
+                # T_norm = 2.0*gamma(7.0/6.0)
+                # D_norm = 2.0*gamma(7.0/6.0)
+                # h1 = float(hyper([],[1/3, 2/3, 5/6, 7/6],-(np.pi**6/46656)))
+                # h2 = float(hyper([],[2/3, 7/6, 4/3, 3/2],-(np.pi**6/46656)))
+                # h3 = float(hyper([],[4/3, 3/2, 5/3, 11/6],-(np.pi**6/46656)))
+                # SD_norm = (1/3*np.pi**(3/2)*h1 - 1/15*np.pi**3*gamma(11/6)*h2 + gamma(7/6)*(1 + 1/360*np.pi**5*h3))/(.81831)
+                # volNormalization = T_norm*D_norm*W*R**(self.problem.dom.dim)
+                # volNormalization = assemble(T*D*dx)
 
                 ### Create the function that represents the force ###
                 if self.problem.farm.force == "constant":
                     F = 0.5*self.problem.farm.RD[i]*C_tprime    
                 elif self.problem.farm.force == "sine":
-                    r = sqrt(xs[1]**2.0+xs[2]**2)
-                    F = 0.5*self.problem.farm.RD[i]*C_tprime*(r/R*sin(pi*r/R)+0.5)/(.81831)
-
-                J += 0.5*A*C_pprime*(assemble(F*T*D*u_d*dx)/assemble(F*T*D*dx))**3
+                    F = 0.5*self.problem.farm.RD[i]*C_tprime*(r*sin(pi*r)+0.5)/(.81831)
+
+                # V  = assemble(F*T*D*dx)
+                # Va = float(C_tprime)*T_norm*SD_norm*W*R*R
+                # print(V,Va,V/Va,V/(W*R*R),Va/(W*R*R))
+
+                J_current = 0.5*A*C_pprime*(assemble(F*T*D*u_d*dx)/assemble(F*T*D*dx))**3
+                # J_current = (assemble(0.5*A*C_pprime*F*T*D*u_d*dx)/assemble(F*T*D*dx))
+
+
+                ### LIST O PROBLEMS ###
+                # 1. Unfortunately, this is not a form so cannot be used with dolfin_adjoint (this just returns a float)
+                # 2. Where did WTGbase go? I know it need to be a scaler but does yaw angle not matter in 2D?
+                # 3. Should the C_pprime term be inside the numerator? 
+                # 4. Are you positive you want to divide by the total force (F*T*D) instead of just the space kernal (T*D)
+
+
+
+
+
+
+
+
+
+
+
+
+
+
+                # J_current = 0.5*A*C_pprime*(1/assemble(F*T*D*dx))**3
+                J += J_current
                 if self.save_power:
-                    J_list[i] = 0.5*A*C_pprime*(assemble(F*T*D*u_d*dx)/assemble(F*T*D*dx))**3
+                    # J_list[i] = (assemble(F*T*D*u_d*dx)/assemble(F*T*D*dx))**3
+                    J_list[i] = J_current
         
         if self.save_power:
             J_list[-1]=np.sum(J_list[:-1])
->>>>>>> a6457922
+            print()
+            for j in J_list:
+                print(j)
+            exit()
 
             folder_string = self.params.folder+"/data/"
             if not os.path.exists(folder_string): os.makedirs(folder_string)
@@ -240,76 +364,8 @@
 
             np.savetxt(f,[J_list])
             f.close()
-<<<<<<< HEAD
+
         return J
-=======
-
-        return J_list[-1]
->>>>>>> a6457922
-
-
-    # def CalculatePowerFunctional(self,delta_yaw = 0.0):
-    #     self.fprint("Computing Power Functional")
-
-    #     x=SpatialCoordinate(self.problem.dom.mesh)
-    #     J=0.
-    #     J_list=np.zeros(self.problem.farm.numturbs+1)
-    #     for i in range(self.problem.farm.numturbs):
-
-    #         mx = self.problem.farm.mx[i]
-    #         my = self.problem.farm.my[i]
-    #         mz = self.problem.farm.mz[i]
-    #         x0 = [mx,my,mz]
-    #         W = self.problem.farm.W[i]*1.0
-    #         R = self.problem.farm.RD[i]/2.0 
-    #         ma = self.problem.farm.ma[i]
-    #         yaw = self.problem.farm.myaw[i]+delta_yaw
-    #         u = self.u_next
-    #         A = pi*R**2.0
-
-    #         WTGbase = Expression(("cos(yaw)","sin(yaw)","0.0"),yaw=yaw,degree=1)
-
-    #         ### Rotate and Shift the Turbine ###
-    #         xs = self.problem.farm.YawTurbine(x,x0,yaw)
-
-    #         ### Create the function that represents the Thickness of the turbine ###
-    #         T_norm = 1.855438667500383
-    #         T = exp(-pow((xs[0]/W),6.0))/(T_norm*W)
-
-    #         ### Create the function that represents the Disk of the turbine
-    #         D_norm = 2.914516237206873
-    #         D = exp(-pow((pow((xs[1]/R),2)+pow((xs[2]/R),2)),6.0))/(D_norm*R**2.0)
-
-    #         u_d = u[0]*cos(yaw) + u[1]*sin(yaw)
-
-    #         ### Create the function that represents the force ###
-    #         if self.problem.farm.force == "constant":
-    #             F = 4*0.5*A*ma/(1.-ma)
-    #         elif self.problem.farm.force == "sine":
-    #             r = sqrt(pow(xs[1],2.0)+pow(xs[2],2.0))
-    #             F = 4.*0.5*A*ma/(1.-ma)*(r/R*sin(pi*r/R)+0.5)/(.81831)
-
-    #         J += dot(F*T*D*WTGbase*u_d**2.0,u)*dx
-
-    #         if self.save_power:
-    #             J_list[i] = assemble(dot(A*T*D*WTGbase*u_d**2.0,u)*dx)
-        
-    #     if self.save_power:
-    #         J_list[-1]=assemble(J)
-
-    #         folder_string = self.params.folder+"/data/"
-    #         if not os.path.exists(folder_string): os.makedirs(folder_string)
-
-    #         if self.J_saved:
-    #             f = open(folder_string+"power_data.txt",'ab')
-    #         else:
-    #             f = open(folder_string+"power_data.txt",'wb')
-    #             self.J_saved = True
-
-    #         np.savetxt(f,[J_list])
-    #         f.close()
-
-    #     return J
 
 class SteadySolver(GenericSolver):
     """
@@ -366,18 +422,6 @@
         # self.fprint("Converged Successfully: {0}".format(converged))
         ####################################################################
 
-
-<<<<<<< HEAD
-        # ### Add some helper functions to solver options ###
-        solver_parameters = {"nonlinear_solver": "snes",
-                             "snes_solver": {
-                             "linear_solver": "mumps", 
-                             "maximum_iterations": 40,
-                             "error_on_nonconvergence": True,
-                             "line_search": "bt",
-                             "absolute_tolerance": 1e-20
-                             }}
-=======
         nonlinear_solver = self.params["solver"].get("nonlinear_solver", "snes")
         relaxation = self.params["solver"].get("newton_relaxation", 1.0)
 
@@ -402,11 +446,9 @@
                                  "maximum_iterations": 40,
                                  "error_on_nonconvergence": True,
                                  "line_search": "bt",
-                                 }}
-                                 
+                                 }}                        
         else:
             raise ValueError("Unknown nonlinear solver type: {0}".format(nonlinear_solver))
->>>>>>> a6457922
 
         ### Start the Solve Process ###
         self.fprint("Solving",special="header")
