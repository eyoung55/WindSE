"""
The windfarm manager contains everything required to set up a 
windfarm.
"""

import __main__
import os

### Get the name of program importing this package ###
if hasattr(__main__,"__file__"):
    main_file = os.path.basename(__main__.__file__)
else:
    main_file = "ipython"
    
### This checks if we are just doing documentation ###
if main_file != "sphinx-build":
    from dolfin import *
    import numpy as np
    from sys import platform
    import math
    import time
    import shutil, copy
    from scipy.special import gamma
    import scipy.interpolate as interp

    ### Import the cumulative parameters ###
    from windse import windse_parameters, BaseHeight, CalculateDiskTurbineForces, UpdateActuatorLineForce, RadialChordForce

    ### Check if we need dolfin_adjoint ###
    if windse_parameters.dolfin_adjoint:
        from dolfin_adjoint import *

    ### This import improves the plotter functionality on Mac ###
    if platform == 'darwin':
        import matplotlib
        matplotlib.use('TKAgg')
    import matplotlib.pyplot as plt

class GenericWindFarm(object):
    """
    A GenericProblem contains on the basic functions required by all problem objects.
    
    Args: 
        dom (:meth:`windse.DomainManager.GenericDomain`): a windse domain object.
    """
    def __init__(self, dom):
        ### save a reference of option and create local version specifically of domain options ###
        self.params = windse_parameters
        self.dom = dom
        self.rd_first_save = True
        self.fprint = self.params.fprint
        self.tag_output = self.params.tag_output
        self.debug_mode = self.params.debug_mode
<<<<<<< HEAD
        
        ### Init empty design variables ###
        self.cl = None;    self.mcl = None
        self.cd = None;    self.mcd = None
        self.chord = None; self.mchord = None
        self.x = None;     self.mx = None
        self.y = None;     self.my = None
        self.yaw = None;   self.myaw = None
        self.axial = None; self.maxial = None
=======
>>>>>>> 875b9b59

        ### Init empty design variables ###
        self.cl = None;    self.mcl = None
        self.cd = None;    self.mcd = None
        self.chord = None; self.mchord = None
        self.x = None;     self.mx = None
        self.y = None;     self.my = None
        self.yaw = None;   self.myaw = None
        self.axial = None; self.maxial = None

        ### Update attributes based on params file ###
        for key, value in self.params["wind_farm"].items():
            if isinstance(value,list):
                setattr(self,key,np.array(value))
            else:
                setattr(self,key,value)

        self.extra_kwarg = {}
        self.optimize = False
        if self.params.dolfin_adjoint:
            self.layout_bounds = self.params["optimization"]["layout_bounds"]
            self.control_types = self.params["optimization"]["control_types"]
            self.extra_kwarg["annotate"] = False
            self.optimize = True

    def PlotFarm(self,show=False,filename="wind_farm",power=None):
        """
        This function plots the locations of each wind turbine and
        saves the output to output/.../plots/

        :Keyword Arguments:
            * **show** (*bool*): Default: True, Set False to suppress output but still save.
        """
        ### Create the path names ###
        folder_string = self.params.folder+"/plots/"
        file_string = self.params.folder+"/plots/"+filename+".pdf"

        ### Check if folder exists ###
        if not os.path.exists(folder_string): os.makedirs(folder_string)

        ### Create a list that outlines the extent of the farm ###
        if self.optimize and "layout" in self.control_types and self.layout_bounds == "wind_farm":
            ex_list_x = [self.layout_bounds[0][0],self.layout_bounds[0][1],self.layout_bounds[0][1],self.layout_bounds[0][0],self.layout_bounds[0][0]]
            ex_list_y = [self.layout_bounds[1][0],self.layout_bounds[1][0],self.layout_bounds[1][1],self.layout_bounds[1][1],self.layout_bounds[1][0]]
        else:
            ex_list_x = [self.ex_x[0],self.ex_x[1],self.ex_x[1],self.ex_x[0],self.ex_x[0]]
            ex_list_y = [self.ex_y[0],self.ex_y[0],self.ex_y[1],self.ex_y[1],self.ex_y[0]]

        ### Generate and Save Plot ###
        fig, ax = plt.subplots()
        if hasattr(self.dom,"boundary_line"):
            ax.plot(*self.dom.boundary_line/self.dom.xscale,c="k")
        ax.plot(np.array(ex_list_x)/self.dom.xscale, np.array(ex_list_y)/self.dom.xscale,c="r")

        ### Plot Blades
        for i in range(self.numturbs):
            blade_n = [np.cos(self.yaw[i]),np.sin(self.yaw[i])]
            rr = self.RD[i]/2.0
            blade_x = np.array([self.x[i]+rr*blade_n[1],self.x[i]-rr*blade_n[1]])/self.dom.xscale
            blade_y = np.array([self.y[i]-rr*blade_n[0],self.y[i]+rr*blade_n[0]])/self.dom.xscale
            ax.plot(blade_x,blade_y,c='k',linewidth=2,zorder=1)

        ### Choose coloring for the turbines ###
        if isinstance(power,(list,np.ndarray)):
            coloring = power
        else:
            coloring = np.array(self.z)/self.dom.xscale

        ### Plot Hub Locations
        p=ax.scatter(self.x/self.dom.xscale,self.y/self.dom.xscale,c=coloring,cmap="coolwarm",edgecolors=(0, 0, 0, 1),s=20,zorder=2)
        # p=plt.scatter(self.x,self.y,c="k",s=70)
        plt.xlim(self.dom.x_range[0]/self.dom.xscale,self.dom.x_range[1]/self.dom.xscale)
        plt.ylim(self.dom.y_range[0]/self.dom.xscale,self.dom.y_range[1]/self.dom.xscale)
        clb = plt.colorbar(p)
        clb.ax.set_ylabel('Hub Elevation')

        ### Annotate ###
        for i in range(self.numturbs):
            ax.annotate(i, (self.x[i]/self.dom.xscale,self.y[i]/self.dom.xscale),(5,0),textcoords='offset pixels')

        if power is None:
            plt.title("Location of the Turbines")
        elif isinstance(power,(list,np.ndarray)):
            plt.title("Objective Value: {: 5.6f}".format(sum(power)))
        else:
            plt.title("Objective Value: {: 5.6f}".format(power))

        plt.savefig(file_string, transparent=True)

        if show:
            plt.show()

        plt.close()

    def PlotChord(self,show=False,filename="chord_profiles",power=None, bounds=None):

        ### Create the path names ###
        folder_string = self.params.folder+"/plots/"
        file_string = self.params.folder+"/plots/"+filename+".pdf"

        ### Check if folder exists ###
        if not os.path.exists(folder_string): os.makedirs(folder_string)

        ### Calculate x values ###
        x = np.linspace(0,1,self.blade_segments)

        ### Plot Chords ###
        plt.figure()
        plt.plot(x,self.baseline_chord,label="baseline",c="k")
        if bounds is None:
            lower=[]
            upper=[]
            c_avg = 0
            for k, seg_chord in enumerate(self.baseline_chord):
                    modifier = 2.0
                    max_chord = self.max_chord
                    lower.append(seg_chord/modifier)
                    upper.append(max(min(seg_chord*modifier,max_chord),c_avg))
                    c_avg = (c_avg*k+seg_chord)/(k+1)
            plt.plot(x,lower,"--r",label="opt_bounds")
            plt.plot(x,upper,"--r")
        else:
            plt.plot(x,bounds[0][-self.blade_segments:],"--r",label="opt_bounds")
            plt.plot(x,bounds[1][-self.blade_segments:],"--r")

        for i in range(self.numturbs):
            y = np.array(self.chord[i],dtype=float)
            plt.plot(x,y,'.-',label=i)

        plt.xlim(0,1)
        if power is None:
            plt.title("Chord along blade span")
        elif isinstance(power,(list,np.ndarray)):
            plt.title("Objective Value: {: 5.6f}".format(sum(power)))
        else:
            plt.title("Objective Value: {: 5.6f}".format(power)) 
        plt.xlabel("Blade Span")      
        plt.ylabel("Chord")
        plt.legend()      

        plt.savefig(file_string, transparent=True)

        if show:
            plt.show()

        plt.close()

    def SaveWindFarm(self,val=None,filename="wind_farm"):

        ### Create the path names ###
        folder_string = self.params.folder+"/data/"
        if val is not None:
            file_string = self.params.folder+"/data/"+filename+"_"+repr(val)+".txt"
        else:
            file_string = self.params.folder+"/data/"+filename+".txt"

        ### Check if folder exists ###
        if not os.path.exists(folder_string): os.makedirs(folder_string)

        ### Define the header string ###
        head_str="#    x    y    HH    Yaw    Diameter    Thickness    Axial_Induction"


        ### Save text file ###
        Sx = self.dom.xscale
        output = np.array([self.x/Sx, self.y/Sx, self.HH/Sx, self.yaw, self.RD/Sx, self.thickness/Sx, self.axial])
        np.savetxt(file_string,output.T,header=head_str)

    def SaveALMData(self):
        pass


    def SaveActuatorDisks(self,val=0):
        """
        This function saves the turbine force if exists to output/.../functions/
        """

        self.dom.mesh.coordinates()[:]=self.dom.mesh.coordinates()[:]/self.dom.xscale
        if hasattr(self.actuator_disks,"_cpp_object"):
            if self.rd_first_save:
                self.rd_file = self.params.Save(self.actuator_disks,"actuator_disks",subfolder="functions/",val=val)
                self.rd_first_save = False
            else:
                self.params.Save(self.actuator_disks,"actuator_disks",subfolder="functions/",val=val,file=self.rd_file)

        self.dom.mesh.coordinates()[:]=self.dom.mesh.coordinates()[:]*self.dom.xscale

    def CalculateFarmBoundingBox(self):
        """
        This functions takes into consideration the turbine locations, diameters, 
        and hub heights to create lists that describe the extent of the windfarm.
        These lists are append to the parameters object.
        """
        ### Locate the extreme turbines ### 
        x_min = np.argmin(self.x)
        x_max = np.argmax(self.x)
        y_min = np.argmin(self.y)
        y_max = np.argmax(self.y)
        z_min = np.argmin(self.z)
        z_max = np.argmax(self.z)

        ### Calculate the extent of the farm ###
        self.ex_x = [self.x[x_min]-self.RD[x_min]/2.0,self.x[x_max]+self.RD[x_max]/2.0]
        self.ex_y = [self.y[y_min]-self.RD[y_min]/2.0,self.y[y_max]+self.RD[y_max]/2.0]
        self.ex_z = [min(self.ground),self.z[z_max]+self.RD[z_max]/2.0]

        ### Update the options ###
        self.params["wind_farm"]["ex_x"] = self.ex_x
        self.params["wind_farm"]["ex_y"] = self.ex_y
        self.params["wind_farm"]["ex_z"] = self.ex_z

        return [self.ex_x,self.ex_y,self.ex_z]

    def CreateConstants(self):
        """
        This functions converts lists of locations and axial inductions
        into dolfin.Constants. This is useful in optimization.
        """
        self.mx = []
        self.my = []
        self.ma = []
        self.myaw = []
        for i in range(self.numturbs):
            self.mx.append(Constant(self.x[i]))
            self.my.append(Constant(self.y[i]))
            self.ma.append(Constant(self.axial[i]))
            self.myaw.append(Constant(self.yaw[i]))

        for i in range(self.numturbs):
            self.mx[i].rename("x"+repr(i),"x"+repr(i))
            self.my[i].rename("y"+repr(i),"y"+repr(i))
            self.myaw[i].rename("yaw"+repr(i),"yaw"+repr(i))
            self.ma[i].rename("a"+repr(i),"a"+repr(i))

    def UpdateControls(self,x=None,y=None,yaw=None,a=None,chord=None):

        if x is not None:
            self.x = np.array(x,dtype=float)
        if y is not None:
            self.y = np.array(y,dtype=float)
        if yaw is not None:
            self.yaw = np.array(yaw,dtype=float)
        if a is not None:
            self.axial = np.array(a,dtype=float)


        if chord is not None:
            chord = np.array(chord, dtype = float)
            self.chord[turb_index] = chord
            for k in range(self.num_blade_segments):
                self.mchord[turb_index][k] = Constant(chord[k])


        for i in range(self.numturbs):
            self.mx[i] = Constant(self.x[i])
            self.my[i] = Constant(self.y[i])
            self.ma[i] = Constant(self.axial[i])
            self.myaw[i] = Constant(self.yaw[i])
            # if self.analytic:
            #     self.mz[i] = self.dom.Ground(self.mx[i],self.my[i])+float(self.HH[i])
            # else:
            self.mz[i] = BaseHeight(self.mx[i],self.my[i],self.dom.Ground)+float(self.HH[i])
            self.z[i] = float(self.mz[i])
            self.ground[i] = self.z[i] - self.HH[i]

    def SimpleControlUpdate(self):
        for i in range(self.numturbs):

            # Update per turbine controls
            self.mx[i] = Constant(self.x[i])
            self.my[i] = Constant(self.y[i])
            self.ma[i] = Constant(self.axial[i])
            self.myaw[i] = Constant(self.yaw[i])

            # Update ground stuff
            self.mz[i] = BaseHeight(self.mx[i],self.my[i],self.dom.Ground)+float(self.HH[i])
            self.z[i] = float(self.mz[i])
            self.ground[i] = self.z[i] - self.HH[i]       

            # Update blade level controls
            if self.turbine_method == "alm" or self.force == "chord": 
                for k in range(self.num_blade_segments):
                    self.mcl[i][k] = Constant(self.cl[i][k])
                    self.mcd[i][k] = Constant(self.cd[i][k])
                    self.mchord[i][k] = Constant(self.chord[i][k])



    def CreateLists(self):
        """
        This function creates lists from single values. This is useful
        when the params.yaml file defines only one type of turbine.
        """
        for prop in ["HH", "RD", "thickness", "radius", "yaw", "axial"]:
            val = getattr(self,prop)
            if np.isscalar(val):
                setattr(self,prop,np.full(self.numturbs,val))

    def CalculateHeights(self):
        """
        This function calculates the absolute heights of each turbine.
        """
        self.mz = [] 
        self.z = np.zeros(self.numturbs)
        self.ground = np.zeros(self.numturbs)
        for i in range(self.numturbs):
            # if self.analytic:
            #     self.mz.append(self.dom.Ground(self.mx[i],self.my[i])+float(self.HH[i]))
            # else:
            self.mz.append(BaseHeight(self.mx[i],self.my[i],self.dom.Ground)+float(self.HH[i]))
            self.z[i] = float(self.mz[i])
            self.ground[i] = self.z[i] - self.HH[i]




    def SimpleRefine(self,radius,expand_factor=1):
        self.fprint("Cylinder Refinement Near Turbines",special="header")
        refine_start = time.time()

        ### Calculate expanded values ###
        radius = expand_factor*radius

        ### Create the cell markers ###
        cell_f = MeshFunction('bool', self.dom.mesh, self.dom.mesh.geometry().dim(),False)
        
        ### Get Dimension ###
        n = self.numturbs
        d = self.dom.dim

        ### Get Turbine Coordinates ###
        turb_x = np.array(self.x)
        turb_y = np.array(self.y)
        if self.dom.dim == 3:
            turb_z0 = self.dom.z_range[0]-radius
            turb_z1 = self.z+radius

        self.fprint("Marking Near Turbine")
        mark_start = time.time()
        for cell in cells(self.dom.mesh):
            ### Get Points of all cell vertices ##
            pt = cell.get_vertex_coordinates()
            x = pt[0::d]
            y = pt[1::d]
            if d == 3:
                z = pt[2::d]

            ### Find the minimum distance for each turbine with the vertices ###
            x_diff = np.power(np.subtract.outer(x,turb_x),2.0)
            y_diff = np.power(np.subtract.outer(y,turb_y),2.0)
            min_r = np.min(x_diff+y_diff,axis=0)

            ### Determine if cell is in radius for each turbine ###
            in_circle = min_r <= radius**2.0

            ### Determine if in cylinder ###
            if d == 3:
                in_z = np.logical_and(turb_z0 <= max(z), turb_z1 >= min(z))
                near_turbine = np.logical_and(in_circle, in_z)
            else:
                near_turbine = in_circle

            ### mark if cell is near any cylinder ###
            if any(near_turbine):
                cell_f[cell] = True

        mark_stop = time.time()
        self.fprint("Marking Finished: {:1.2f} s".format(mark_stop-mark_start))

        ### Refine Mesh ###
        self.dom.Refine(cell_f)

        ### Recompute Heights with new mesh ###
        self.CalculateHeights()

        refine_stop = time.time()
        self.fprint("Mesh Refinement Finished: {:1.2f} s".format(refine_stop-refine_start),special="footer")


    def WakeRefine(self,radius,length,theta=0.0,expand_factor=1,centered=False):
        self.fprint("Wake Refinement Near Turbines",special="header")
        refine_start = time.time()

        ### Calculate expanded values ###
        radius = expand_factor*radius/2.0
        length = length+2*(expand_factor-1)*radius

        ### Create the cell markers ###
        cell_f = MeshFunction('bool', self.dom.mesh, self.dom.mesh.geometry().dim(),False)

        ### Get Dimension ###
        n = self.numturbs
        d = self.dom.dim

        ### Get Turbine Coordinates ###
        turb_x = np.array(self.x)
        turb_y = np.array(self.y)
        if self.dom.dim == 3:
            turb_z = np.array(self.z)

        self.fprint("Marking Near Turbine")
        mark_start = time.time()
        for cell in cells(self.dom.mesh):
            ### Get Points of all cell vertices ##
            pt = cell.get_vertex_coordinates()
            x = pt[0::d]
            y = pt[1::d]
            if d == 3:
                z = pt[2::d]

            ### Rotate the Cylinder about the turbine axis ###
            x_diff = np.subtract.outer(x,turb_x)
            y_diff = np.subtract.outer(y,turb_y)
            x = (np.cos(theta)*(x_diff)-np.sin(theta)*(y_diff) + turb_x)
            y = (np.sin(theta)*(x_diff)+np.cos(theta)*(y_diff) + turb_y)

            ### Determine if in wake ###
            if centered:
                # Center the refinement region around the turbine
                # upstream and downstream by length/2
                x0 = turb_x - length/2.0
                x1 = turb_x + length/2.0
            else:
                # Otherwise, refine the default amount upstream (R)
                # and the full length amount downstreeam
                x0 = turb_x - radius
                x1 = turb_x + length

            in_wake = np.logical_and(np.greater(x,x0),np.less(x,x1))
            in_wake = np.any(in_wake,axis=0)

            ### Find the minimum distance for each turbine with the vertices ###
            y_diff = y-turb_y
            if d == 3:
                z_diff = np.subtract.outer(z,turb_z)
                min_r = np.min(np.power(y_diff,2.0)+np.power(z_diff,2.0),axis=0)
            else:
                min_r = np.min(np.power(y_diff,2.0),axis=0)

            ### Determine if cell is in radius for each turbine ###
            in_circle = min_r <= radius**2.0
            near_turbine = np.logical_and(in_circle, in_wake)

            ### mark if cell is near any cylinder ###
            if any(near_turbine):
                cell_f[cell] = True


        mark_stop = time.time()
        self.fprint("Marking Finished: {:1.2f} s".format(mark_stop-mark_start))

        ### Refine Mesh ###
        self.dom.Refine(cell_f)

        ### Recompute Heights with new mesh ###
        self.CalculateHeights()

        refine_stop = time.time()
        self.fprint("Mesh Refinement Finished: {:1.2f} s".format(refine_stop-refine_start),special="footer")

    def TearRefine(self,radius,theta=0.0,expand_factor=1):
        self.fprint("Tear Drop Refinement Near Turbines",special="header")
        refine_start = time.time()

        ### Calculate expanded values ###
        radius = expand_factor*radius

        ### Create the cell markers ###
        cell_f = MeshFunction('bool', self.dom.mesh, self.dom.mesh.geometry().dim(),False)
        
        ### Get Dimension ###
        n = self.numturbs
        d = self.dom.dim

        ### Get Turbine Coordinates ###
        turb_x = np.array(self.x)
        turb_y = np.array(self.y)
        if self.dom.dim == 3:
            turb_z0 = self.dom.z_range[0]-radius
            turb_z1 = self.z+radius

        self.fprint("Marking Near Turbine")
        mark_start = time.time()
        for cell in cells(self.dom.mesh):
            ### Get Points of all cell vertices ##
            pt = cell.get_vertex_coordinates()
            x = pt[0::d]
            y = pt[1::d]
            if d == 3:
                z = pt[2::d]

            ### Rotate the Cylinder about the turbine axis ###
            x_diff = np.subtract.outer(x,turb_x)
            y_diff = np.subtract.outer(y,turb_y)
            x = (np.cos(theta)*(x_diff)-np.sin(theta)*(y_diff) + turb_x)
            y = (np.sin(theta)*(x_diff)+np.cos(theta)*(y_diff) + turb_y)
            x_diff = x - turb_x
            y_diff = y - turb_y

            ### Find Closest Turbine ###
            min_dist = np.min(np.power(x_diff,2.0)+np.power(y_diff,2.0),axis=0)
            min_turb_id = np.argmin(min_dist)

            # ### Do something based on upstream or downstream ###
            # if min(x[:,min_turb_id]-turb_x[min_turb_id]) <= 0:
            #     val = -min_turb_id-1
            # else:
            #     val = min_turb_id+1

            # ### Determine if in z_range ###
            # if d == 3:
            #     in_z = turb_z0 <= max(z) and turb_z1[min_turb_id] >= min(z)
            #     if in_z:
            #         near_turbine = val
            #     else:
            #         near_turbine = 0
            # else:
            #     near_turbine = val

            ### Check if upstream or downstream and adjust accordingly ###
            cl_x = turb_x[min_turb_id]
            cl_y = turb_y[min_turb_id]
            dx = min(x[:,min_turb_id]-cl_x)
            dy = min(y[:,min_turb_id]-cl_y)
            if dx <= 0:
                dist = (dx*1.5)**2 + dy**2
            else:
                dist = (dx/2)**2 + dy**2

            ### determine if in z-range ###
            if d == 3:
                in_z = turb_z0 <= max(z) and turb_z1[min_turb_id] >= min(z)
                near_turbine = in_z and dist <= radius**2
            else:
                near_turbine = dist <= radius**2
            ### mark if cell is near any cylinder ###
            if near_turbine:
                cell_f[cell] = True


        # File("test.pvd") << cell_f
        # exit()

        mark_stop = time.time()
        self.fprint("Marking Finished: {:1.2f} s".format(mark_stop-mark_start))

        ### Refine Mesh ###
        self.dom.Refine(cell_f)

        ### Recompute Heights with new mesh ###
        self.CalculateHeights()

        refine_stop = time.time()
        self.fprint("Mesh Refinement Finished: {:1.2f} s".format(refine_stop-refine_start),special="footer")

    def SphereRefine(self,radius,expand_factor=1):
        self.fprint("Sphere Refinement Near Turbines",special="header")
        refine_start = time.time()

        ### Calculate expanded values ###
        radius = expand_factor*radius

        ### Create the cell markers ###
        cell_f = MeshFunction('bool', self.dom.mesh, self.dom.mesh.geometry().dim(),False)
        
        ### Get Dimension ###
        n = self.numturbs
        d = self.dom.dim

        ### Get Turbine Coordinates ###
        turb_x = np.array(self.x)
        turb_y = np.array(self.y)
        if self.dom.dim == 3:
            turb_z = np.array(self.z)
            

        self.fprint("Marking Near Turbine")
        mark_start = time.time()
        for cell in cells(self.dom.mesh):
            ### Get Points of all cell vertices ##
            pt = cell.get_vertex_coordinates()
            x = pt[0::d]
            y = pt[1::d]
            if d == 3:
                z = pt[2::d]

            ### Find the minimum distance for each turbine with the vertices ###
            min_r  = np.power(np.subtract.outer(x,turb_x),2.0)
            min_r += np.power(np.subtract.outer(y,turb_y),2.0)
            if d == 3:
                min_r += np.power(np.subtract.outer(z,turb_z),2.0)
            min_r = np.min(min_r,axis=0)

            ### Determine if cell is in radius for each turbine ###
            in_sphere = min_r <= radius**2.0

            ### mark if cell is near any cylinder ###
            if any(in_sphere):
                cell_f[cell] = True

        mark_stop = time.time()
        self.fprint("Marking Finished: {:1.2f} s".format(mark_stop-mark_start))

        ### Refine Mesh ###
        self.dom.Refine(cell_f)

        ### Recompute Heights with new mesh ###
        self.CalculateHeights()

        refine_stop = time.time()
        self.fprint("Mesh Refinement Finished: {:1.2f} s".format(refine_stop-refine_start),special="footer")

















    # def RefineTurbines(self,num,radius_multiplyer):

    #     self.fprint("Refining Near Turbines",special="header")
    #     mark_start = time.time()

    #     for i in range(num):
    #         if num>1:
    #             step_start = time.time()
    #             self.fprint("Refining Mesh Step {:d} of {:d}".format(i+1,num), special="header")

    #         cell_f = MeshFunction('bool', self.dom.mesh, self.dom.mesh.geometry().dim(),False)


    #         expand_turbine_radius = True

    #         if expand_turbine_radius:
    #             radius = (num-i)*radius_multiplyer*np.array(self.RD)/2.0
    #         else:
    #             radius = radius_multiplyer*np.array(self.RD)/2.0


    #         if self.dom.dim == 3:
    #             turb_x = np.array(self.x)
    #             turb_x = np.tile(turb_x,(4,1)).T
    #             turb_y = np.array(self.y)
    #             turb_y = np.tile(turb_y,(4,1)).T
    #             turb_z0 = self.dom.z_range[0]-radius
    #             turb_z1 = self.z+radius
    #         else:
    #             turb_x = np.array(self.x)
    #             turb_x = np.tile(turb_x,(3,1)).T
    #             turb_y = np.array(self.y)
    #             turb_y = np.tile(turb_y,(3,1)).T
    #         n = self.numturbs

    #         self.fprint("Marking Near Turbine")
    #         for cell in cells(self.dom.mesh):

    #             pt = cell.get_vertex_coordinates()
    #             if self.dom.dim == 3:
    #                 x = pt[0:-2:3]
    #                 x = np.tile(x,(n,1))
    #                 y = pt[1:-1:3]
    #                 y = np.tile(y,(n,1))
    #                 z = pt[2::3]
    #             else:
    #                 x = pt[0:-1:2]
    #                 x = np.tile(x,(n,1))
    #                 y = pt[1::2]
    #                 y = np.tile(y,(n,1))

    #             ### For each turbine, find which vertex is closet using squared distance
    #             force_cylindrical_refinement = True
                
    #             if force_cylindrical_refinement:
    #                 d_y = pt[1]
    #                 d_z = pt[2] - self.HH[0]
    #                 min_r = d_y**2 + d_z**2
    #             else:
    #                 min_r = np.min(np.power(turb_x-x,2.0)+np.power(turb_y-y,2.0),axis=1)

    #             downstream_teardrop_shape = False

    #             if downstream_teardrop_shape:
    #                 min_arg = np.argmin(np.power(turb_x-x,2.0)+np.power(turb_y-y,2.0),axis=1)
    #                 min_arg = np.argmin(min_arg)

    #                 if np.any(turb_x[min_arg] < x):
    #                     min_r = np.min(np.power(turb_x-x/2.0,2.0)+np.power(turb_y-y,2.0),axis=1)
    #                 else:
    #                     min_r = np.min(np.power(turb_x-x*2.0,2.0)+np.power(turb_y-y,2.0),axis=1)


    #             in_circle = min_r <= radius**2.0
    #             if self.dom.dim == 3:
    #                 if force_cylindrical_refinement:
    #                     in_z = -radius < pt[0]
    #                 else:
    #                     in_z = np.logical_and(turb_z0 <= max(z), turb_z1 >= min(z))
    #                 near_turbine = np.logical_and(in_circle, in_z)
    #             else:
    #                 near_turbine = in_circle

    #             if any(near_turbine):
    #                 cell_f[cell] = True
    #         mark_stop = time.time()
    #         self.fprint("Marking Finished: {:1.2f} s".format(mark_stop-mark_start))

    #         self.dom.Refine(1,cell_markers=cell_f)

    #         if num>1:
    #             step_stop = time.time()
    #             self.fprint("Step {:d} of {:d} Finished: {:1.2f} s".format(i+1,num,step_stop-step_start), special="footer")

    #     self.CalculateHeights()
    #     self.fprint("Turbine Refinement Finished",special="footer")

    def YawTurbine(self,x,x0,yaw):
        """
        This function yaws the turbines when creating the turbine force.

        Args:
            x (dolfin.SpatialCoordinate): the space variable, x
            x0 (list): the location of the turbine to be yawed
            yaw (float): the yaw value in radians
        """
        xrot =   cos(yaw)*(x[0]-x0[0]) + sin(yaw)*(x[1]-x0[1])
        yrot = - sin(yaw)*(x[0]-x0[0]) + cos(yaw)*(x[1]-x0[1])
        if self.dom.dim == 3:
            zrot = x[2]-x0[2]
        else:
            zrot = 0.0
        
        return [xrot,yrot,zrot]

    def NumpyTurbineForce(self,fs,mesh,inflow_angle=0.0):
        tf_start = time.time()
        self.fprint("Calculating Turbine Force",special="header")
        self.fprint("Using a Numpy Representation")

        self.inflow_angle = inflow_angle
        x = fs.tf_V0.tabulate_dof_coordinates().T
        [tf1, tf2, tf3], sparse_ids, actuator_array = CalculateDiskTurbineForces(x, self, fs, save_actuators=True)

        self.fprint("Turbine Force Space:  {}".format(fs.turbine_space))
        self.fprint("Turbine Force Degree: {:d}".format(fs.turbine_degree))
        self.fprint("Quadrature DOFS:      {:d}".format(fs.tf_V.dim()))
        self.fprint("Turbine DOFs:         {:d}".format(len(sparse_ids)))
        self.fprint("Compression:          {:1.4f} %".format(len(sparse_ids)/fs.tf_V.dim()*100))

        ### Rename for Identification ###
        tf1.rename("tf1","tf1")
        tf2.rename("tf2","tf2")
        tf3.rename("tf3","tf3")

        ### Construct the actuator disks for post processing ###
        # self.actuator_disks_list = actuator_disks
        self.actuator_disks = Function(fs.tf_V)
        self.actuator_disks.vector()[:] = np.sum(actuator_array,axis=1)
        self.fprint("Projecting Turbine Force")
        self.actuator_disks = project(self.actuator_disks,fs.V,solver_type='mumps',form_compiler_parameters={'quadrature_degree': fs.turbine_degree},**self.extra_kwarg)
        
        self.actuator_disks_list = []
        for i in range(self.numturbs):
            temp = Function(fs.tf_V)
            temp.vector()[:] = np.array(actuator_array[:,i])
            self.actuator_disks_list.append(temp)

        tf_stop = time.time()
        self.fprint("Turbine Force Calculated: {:1.2f} s".format(tf_stop-tf_start),special="footer")
        return (tf1, tf2, tf3)

    def DolfinTurbineForce(self,fs,mesh,inflow_angle=0.0):
        """
        This function creates a turbine force by applying 
        a spacial kernel to each turbine. This kernel is 
        created from the turbines location, yaw, thickness, diameter,
        and force density. Currently, force density is limit to a scaled
        version of 

        .. math::

            r\\sin(r),

        where :math:`r` is the distance from the center of the turbine.

        Args:
            V (dolfin.FunctionSpace): The function space the turbine force will use.
            mesh (dolfin.mesh): The mesh

        Returns:
            tf (dolfin.Function): the turbine force.

        Todo:
            * Setup a way to get the force density from file
        """
        tf_start = time.time()
        self.fprint("Calculating Turbine Force",special="header")
        self.fprint("Using a Dolfin Representation")

        ### this section of code is a hack to get "chord"-type disk representation ###
        if self.mchord is not None:
            if self.chord is not None:
                if self.blade_segments == "computed":
                    self.num_blade_segments = 10 ##### FIX THIS ####
                    self.blade_segments = self.num_blade_segments
                else:
                    self.num_blade_segments = self.blade_segments

                if self.read_turb_data:
                    print('Num blade segments: ', self.num_blade_segments)
                    turb_data = self.params["wind_farm"]["read_turb_data"]
                    self.fprint('Setting chord from file \'%s\'' % (turb_data))
                    actual_turbine_data = np.genfromtxt(turb_data, delimiter = ',', skip_header = 1)
                    actual_x = actual_turbine_data[:, 0]
                    actual_chord = self.chord_factor*actual_turbine_data[:, 1]
                    chord_interp = interp.interp1d(actual_x, actual_chord)
                    interp_points = np.linspace(0.0, 1.0, self.blade_segments)
                    # Generate the interpolated values
                    self.chord = chord_interp(interp_points)
                else:
                    self.chord = np.ones(self.blade_segments)
            self.num_blade_segments = self.blade_segments
            self.baseline_chord = copy.copy(self.chord)

            self.cl = np.ones(self.blade_segments)
            self.cd = np.ones(self.blade_segments)
            self.mcl = []
            self.mcd = []
            self.mchord = []
            for i in range(self.numturbs):
                self.mcl.append([])
                self.mcd.append([])
                self.mchord.append([])
                for j in range(self.blade_segments):
                    self.mcl[i].append(Constant(self.cl[j]))
                    self.mcd[i].append(Constant(self.cd[j]))
                    self.mchord[i].append(Constant(self.chord[j]))
            self.cl = np.array(self.mcl,dtype=float)
            self.cd = np.array(self.mcd,dtype=float)
            self.chord = np.array(self.mchord,dtype=float)





        x=SpatialCoordinate(mesh)
        tf=0
        rd=0
        tf1=0
        tf2=0
        tf3=0
        self.actuator_disks_list = []
        for i in range(self.numturbs):
            x0 = [self.mx[i],self.my[i],self.mz[i]]
            yaw = self.myaw[i]+inflow_angle
            W = self.thickness[i]*1.0
            R = self.RD[i]/2.0
            ma = self.ma[i]
            chord = self.mchord[i]
            C_tprime = 4*ma/(1-ma)

            ### Set up some dim dependent values ###
            S_norm = (2.0+pi)/(2.0*pi)
            T_norm = 2.0*gamma(7.0/6.0)
            if self.dom.dim == 3:
                WTGbase = as_vector((cos(yaw),sin(yaw),0.0))
                A = pi*R**2.0 
                D_norm = pi*gamma(4.0/3.0)
            else:
                WTGbase = as_vector((cos(yaw),sin(yaw)))
                A = 2*R 
                D_norm = 2.0*gamma(7.0/6.0)

            ### Rotate and Shift the Turbine ###
            xs = self.YawTurbine(x,x0,yaw)

            ### Create the function that represents the Thickness of the turbine ###
            T = exp(-pow((xs[0]/W),6.0))

            ### Create the function that represents the Disk of the turbine
            r = sqrt(xs[1]**2.0+xs[2]**2.0)/R
            D = exp(-pow(r,6.0))

            ### Create the function that represents the force ###
            if self.force == "constant":
                force = 1.0
            elif self.force == "sine":
                force = (r*sin(pi*r)+0.5)/S_norm
            elif self.force == "chord":
                force = RadialChordForce(r,chord)
            F = 0.5*A*C_tprime*force

            ### Calculate normalization constant ###
            volNormalization = T_norm*D_norm*W*R**(self.dom.dim-1)
            # volNormalization_a = assemble(T*D*dx)
            # print(volNormalization_a,volNormalization)#,volNormalization/(W*R**(self.dom.dim-1)),T_norm*D_norm)

            # compute disk averaged velocity in yawed case and don't project
            self.actuator_disks_list.append(F*T*D*WTGbase/volNormalization)
            rd  += F*T*D*WTGbase/volNormalization
            tf1 += F*T*D*WTGbase/volNormalization * cos(yaw)**2
            tf2 += F*T*D*WTGbase/volNormalization * sin(yaw)**2
            tf3 += F*T*D*WTGbase/volNormalization * 2.0 * cos(yaw) * sin(yaw)

        ### Save the actuator disks for post processing ###
        self.fprint("Projecting Turbine Force")
        self.actuator_disks = project(rd,fs.V,solver_type='mumps',**self.extra_kwarg)

        tf_stop = time.time()
        self.fprint("Turbine Force Calculated: {:1.2f} s".format(tf_stop-tf_start),special="footer")
        return (tf1, tf2, tf3)

    def CalculateActuatorLineTurbineForces(self, problem, simTime, dfd=None, verbose=False):
        # if dfd is None, alm_output is a dolfin function (tf) [1 x numPts*ndim]
        # otherwise, it returns a numpy array of derivatives [numPts*ndim x numControls]

        # for all turbs:
        #     tf, tf_ind = BuildSingleALM(problem, simTime, dfd, turb_i)

        tic = time.time()
        problem.simTime_list.append(simTime)
        problem.dt_list.append(problem.dt)
        problem.rotor_torque_dolfin_time.append(0.0)

        alm_output_list = []
        for turb_index in range(problem.farm.numturbs):
            alm_output_list.append(UpdateActuatorLineForce(problem, problem.u_k1, problem.simTime_id, problem.dt, turb_index, dfd=dfd))
            # print("tf   = "+repr(np.mean(alm_output_list[-1].vector()[:])))

        problem.simTime_id += 1
        toc = time.time()

        if verbose:
            print("Current Optimization Time: "+repr(simTime)+ ", it took: "+repr(toc-tic)+" seconds")
            sys.stdout.flush()

        return alm_output_list



####### NOTE TO SELF turb_index is a list, got to account for that in dolfin_helper





class GridWindFarm(GenericWindFarm):
    """
    A GridWindFarm produces turbines on a grid. The params.yaml file determines
    how this grid is set up.

    Example:
        In the .yaml file you need to define::

            wind_farm: 
                #                     # Description              | Units
                HH: 90                # Hub Height               | m
                RD: 126.0             # Turbine Diameter         | m
                thickness: 10.5       # Effective Thickness      | m
                yaw: 0.0              # Yaw                      | rads
                axial: 0.33           # Axial Induction          | -
                ex_x: [-1500, 1500]   # x-extent of the farm     | m
                ex_y: [-1500, 1500]   # y-extent of the farm     | m
                grid_rows: 6          # Number of rows           | -
                grid_cols: 6          # Number of columns        | -

        This will produce a 6x6 grid of turbines equally spaced within the 
        region [-1500, 1500]x[-1500, 1500].

    Args: 
        dom (:meth:`windse.DomainManager.GenericDomain`): a windse domain object.
    """
    def __init__(self,dom):
        super(GridWindFarm, self).__init__(dom)
        Sx = self.dom.xscale

        self.fprint("Generating Grid Wind Farm",special="header")

        ### Initialize Values from Options ###
        self.numturbs = self.grid_rows * self.grid_cols
        self.params["wind_farm"]["numturbs"] = self.numturbs

        ### Scale Terms ###
        self.HH     = self.HH * Sx
        self.RD     = self.RD * Sx
        self.thickness      = self.thickness * Sx
        self.jitter = self.jitter * Sx
        self.radius = self.RD/2.0
        self.ex_x   = self.ex_x * Sx
        self.ex_y   = self.ex_y * Sx

        ### Print some useful stats ###
        self.fprint("Force Type:         {0}".format(self.force))
        self.fprint("Number of Rows:     {:d}".format(self.grid_rows))
        self.fprint("Number of Columns:  {:d}".format(self.grid_cols))
        self.fprint("Number of Turbines: {:d}".format(self.numturbs))
        if self.jitter > 0.0:
            self.fprint("Amount of Jitter:   {: 1.2f}".format(self.jitter))
            self.fprint("Random Seed: " + repr(self.seed))
        self.fprint("X Range: [{: 1.2f}, {: 1.2f}]".format(self.ex_x[0]/Sx,self.ex_x[1]/Sx))
        self.fprint("Y Range: [{: 1.2f}, {: 1.2f}]".format(self.ex_y[0]/Sx,self.ex_y[1]/Sx))

        ### Create the x and y coords ###
        if self.grid_cols > 1:
            self.grid_x = np.linspace(self.ex_x[0]+self.radius,self.ex_x[1]-self.radius,self.grid_cols)
        else:
            self.grid_x = (self.ex_x[0]+self.ex_x[1])/2.0
        if self.grid_rows > 1:
            self.grid_y = np.linspace(self.ex_y[0]+self.radius,self.ex_y[1]-self.radius,self.grid_rows)
        else:
            self.grid_y = (self.ex_y[0]+self.ex_y[1])/2.0

        ### Use the x and y coords to make a mesh grid ###
        self.x, self.y = np.meshgrid(self.grid_x,self.grid_y)
        self.x = self.x.flatten()
        self.y = self.y.flatten()

        ### Apply Jitter ###
        if self.jitter > 0.0:
            if self.seed is not None:
                np.random.seed(self.seed)
            self.x += np.random.randn(self.numturbs)*self.jitter
            self.y += np.random.randn(self.numturbs)*self.jitter

        ### Convert the constant parameters to lists ###
        self.CreateLists()

        ### Convert the lists into lists of dolfin Constants ###
        self.CreateConstants() 

        ### Calculate Ground Heights ###
        self.CalculateHeights()

        ### Update the extent in the z direction ###
        self.ex_z = [min(self.ground),max(self.z+self.RD)]
        self.params["wind_farm"]["ex_z"] = self.ex_z

        self.fprint("Wind Farm Generated",special="footer")


class RandomWindFarm(GenericWindFarm):
    """
    A RandomWindFarm produces turbines located randomly with a defined 
    range. The params.yaml file determines how this grid is set up.

    Example:
        In the .yaml file you need to define::

            wind_farm: 
                #                     # Description              | Units
                HH: 90                # Hub Height               | m
                RD: 126.0             # Turbine Diameter         | m
                thickness: 10.5       # Effective Thickness      | m
                yaw: 0.0              # Yaw                      | rads
                axial: 0.33           # Axial Induction          | -
                ex_x: [-1500, 1500]   # x-extent of the farm     | m
                ex_y: [-1500, 1500]   # y-extent of the farm     | m
                numturbs: 36          # Number of Turbines       | -
                seed: 15              # Random Seed for Numpy    | -

        This will produce a 36 turbines randomly located within the 
        region [-1500, 1500]x[-1500, 1500]. The seed is optional but 
        useful for reproducing test.

    Args: 
        dom (:meth:`windse.DomainManager.GenericDomain`): a windse domain object.
    """
    def __init__(self,dom):
        super(RandomWindFarm, self).__init__(dom)
        Sx = self.dom.xscale
        self.fprint("Generating Random Farm",special="header")
        
        ### Scale Terms ###
        self.HH     = self.HH * Sx
        self.RD     = self.RD * Sx
        self.thickness      = self.thickness * Sx
        self.jitter = self.jitter * Sx
        self.radius = self.RD/2.0
        self.ex_x   = self.ex_x * Sx
        self.ex_y   = self.ex_y * Sx

        ### Print some useful stats ###
        self.fprint("Force Type:         {0}".format(self.force))
        self.fprint("Number of Turbines: {:d}".format(self.numturbs))
        self.fprint("X Range: [{: 1.2f}, {: 1.2f}]".format(self.ex_x[0]/Sx,self.ex_x[1]/Sx))
        self.fprint("Y Range: [{: 1.2f}, {: 1.2f}]".format(self.ex_y[0]/Sx,self.ex_y[1]/Sx))
        self.fprint("Random Seed: " + repr(self.seed))

        ### Check if random seed is set ###
        if self.seed is not None:
            np.random.seed(self.seed)

        ### Create the x and y coords ###
        self.x = np.random.uniform(self.ex_x[0]+self.radius,self.ex_x[1]-self.radius,self.numturbs)
        self.y = np.random.uniform(self.ex_y[0]+self.radius,self.ex_y[1]-self.radius,self.numturbs)


        ### Convert the constant parameters to lists ###
        self.CreateLists()
        
        ### Convert the lists into lists of dolfin Constants ###
        self.CreateConstants() 

        ### Calculate Ground Heights ###
        self.CalculateHeights()

        ### Update the extent in the z direction ###
        self.ex_z = [min(self.ground),max(self.z+self.RD)]
        self.params["wind_farm"]["ex_z"] = self.ex_z


        self.fprint("Wind Farm Generated",special="footer")


class ImportedWindFarm(GenericWindFarm):
    """
    A ImportedWindFarm produces turbines located based on a text file.
    The params.yaml file determines how this grid is set up.

    Example:
        In the .yaml file you need to define::

            wind_farm: 
                imported: true
                path: "inputs/wind_farm.txt"

        The "wind_farm.txt" needs to be set up like this::

            #    x      y     HH           Yaw Diameter Thickness Axial_Induction
            200.00 0.0000 80.000  0.0000000000      126      10.5            0.33
            800.00 0.0000 80.000  0.0000000000      126      10.5            0.33

        The first row isn't necessary. Each row defines a different turbine.

    Args: 
        dom (:meth:`windse.DomainManager.GenericDomain`): a windse domain object.
    """
    def __init__(self,dom):
        super(ImportedWindFarm, self).__init__(dom)
        Sx = self.dom.xscale
        self.fprint("Importing Wind Farm",special="header")
        
        ### Import the data from path ###
        raw_data = np.loadtxt(self.path,comments="#")

        ### Copy Files to input folder ###
        shutil.copy(self.path,self.params.folder+"input_files/")

        ### Parse the data ###
        if len(raw_data.shape) > 1:
            self.x     = raw_data[:,0]*Sx 
            self.y     = raw_data[:,1]*Sx
            self.HH    = raw_data[:,2]*Sx
            self.yaw   = raw_data[:,3]
            self.RD    = raw_data[:,4]*Sx
            self.radius = self.RD/2.0
            self.thickness     = raw_data[:,5]*Sx
            self.axial     = raw_data[:,6]
            self.numturbs = len(self.x)

        else:
            self.x     = np.array((raw_data[0],))*Sx
            self.y     = np.array((raw_data[1],))*Sx
            self.HH    = np.array((raw_data[2],))*Sx
            self.yaw   = np.array((raw_data[3],))
            self.RD    = np.array((raw_data[4],))*Sx
            self.radius = np.array((raw_data[4]/2.0,))*Sx
            self.thickness     = np.array((raw_data[5],))*Sx
            self.axial     = np.array((raw_data[6],))
            self.numturbs = 1

        ### Update the options ###
        self.params["wind_farm"]["numturbs"] = self.numturbs
        self.fprint("Force Type:         {0}".format(self.force))
        self.fprint("Number of Turbines: {:d}".format(self.numturbs))

        ### Convert the lists into lists of dolfin Constants ###
        self.CreateConstants() 

        ### Calculate Ground Heights ###
        self.CalculateHeights()

        ### Calculate the extent of the farm ###
        self.CalculateFarmBoundingBox()
    

        self.fprint("Wind Farm Imported",special="footer")<|MERGE_RESOLUTION|>--- conflicted
+++ resolved
@@ -51,8 +51,7 @@
         self.fprint = self.params.fprint
         self.tag_output = self.params.tag_output
         self.debug_mode = self.params.debug_mode
-<<<<<<< HEAD
-        
+
         ### Init empty design variables ###
         self.cl = None;    self.mcl = None
         self.cd = None;    self.mcd = None
@@ -61,9 +60,7 @@
         self.y = None;     self.my = None
         self.yaw = None;   self.myaw = None
         self.axial = None; self.maxial = None
-=======
->>>>>>> 875b9b59
-
+        
         ### Init empty design variables ###
         self.cl = None;    self.mcl = None
         self.cd = None;    self.mcd = None
