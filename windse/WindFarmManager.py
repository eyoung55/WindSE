"""
The windfarm manager contains everything required to set up a 
windfarm.
"""

import __main__
import os

### Get the name of program importing this package ###
main_file = os.path.basename(__main__.__file__)

### This checks if we are just doing documentation ###
if main_file != "sphinx-build":
    from dolfin import *
    import numpy as np
    from sys import platform
    import math
    import time

    ### Import the cumulative parameters ###
    from windse import windse_parameters, BaseHeight

    ### Check if we need dolfin_adjoint ###
    if windse_parameters["general"].get("dolfin_adjoint", False):
        from dolfin_adjoint import *

    ### This import improves the plotter functionality on Mac ###
    if platform == 'darwin':
        import matplotlib
        matplotlib.use('TKAgg')
    import matplotlib.pyplot as plt

def TurbineForceNumpy(locs,yaws,axials,Ws,RDs,fs,inflow_angle=0.0,force_type="constant"):
    """

    """
    ### Set up some useful values ###
    dim = fs.V.mesh().topology().dim()
    locs = np.array(locs).T
    numturbs = locs.shape[0]

    ### Get the coordinates for a single component of the velocity function space ###
    coordinates = fs.V0.tabulate_dof_coordinates()
    x = coordinates[:,0]
    y = coordinates[:,1]
    if dim == 3:
        z = coordinates[:,2]

    ### Initialize Functions ###
    rotor_disks = Function(fs.V0)
    tf_x = Function(fs.V0)
    tf_y = Function(fs.V1)
    tf_z = Function(fs.V2)
    tf1  = Function(fs.V)
    tf2  = Function(fs.V)
    tf3  = Function(fs.V)
    tf_temp = Function(fs.V)

    ### For each turbine compute the space kernel and force ###
    for i in range(numturbs):

        ### Collect Turbine Specfic Data ###
        x0 = locs[i,0]
        y0 = locs[i,1]
        z0 = locs[i,2]
        yaw = yaws[i]+inflow_angle
        a = axials[i]
        W = Ws[i]
        R = RDs[i]/2.0
        A = pi*R**2.0

        ### Yaw and translate the turbine ###
        xrot =   math.cos(yaw)*(x-x0) + math.sin(yaw)*(y-y0)
        yrot = - math.sin(yaw)*(x-x0) + math.cos(yaw)*(y-y0)
        if dim == 3:
            zrot = z-z0
        else:
            zrot = 0.0

        ### Create the Thickness Kernel ###
        T_norm = 1.855438667500383
        T = np.exp(-np.power((xrot/W),6.0))/(T_norm*W)

        ### Create the Disk Kernel ###
        D_norm = 2.914516237206873
        r = np.power(yrot,2.0)+np.power(zrot,2.0)
        D = np.exp(-np.power(r/R**2.0,6.0))/(D_norm*R**2.0)

        ### Create Radial Force ###
        if force_type == "constant":
            C_t = 4./3.
            F = 0.5*A*C_t*a/(1.-a)
        elif force_type == "sine":
            F = 4.*0.5*A*a/(1.-a)*(r/R*np.sin(pi*r/R)+0.5) #* 1/(.81831)

        ### Assemble the turbine force components ##
        tf_x.vector()[:] = F*T*D*cos(yaw)
        tf_y.vector()[:] = F*T*D*sin(yaw)
        rotor_disks.vector()[:] += T*D 

        ### Create a tempory turbine force vector ###
        if dim == 3:
            fs.VelocityAssigner.assign(tf_temp,[tf_x,tf_y,tf_z])
        else:
            fs.VelocityAssigner.assign(tf_temp,[tf_x,tf_y])

        ### Create the 3 Turbine force function to completely reconstruct tf*(u.n)^2 without velocity ###
        tf1.vector()[:] += tf_temp.vector()[:] * cos(yaw)**2
        tf2.vector()[:] += tf_temp.vector()[:] * sin(yaw)**2
        tf3.vector()[:] += tf_temp.vector()[:] * cos(yaw) * sin(yaw)

    return (tf1,tf2,tf3,rotor_disks)

class GenericWindFarm(object):
    """
    A GenericProblem contains on the basic functions required by all problem objects.
    
    Args: 
        dom (:meth:`windse.DomainManager.GenericDomain`): a windse domain object.
    """
    def __init__(self, dom):
        ### save a reference of option and create local version specifically of domain options ###
        self.params = windse_parameters
<<<<<<< HEAD
        self.force = self.params["wind_farm"].get("force_type","constant")
=======
        self.force = self.params["wind_farm"].get("force","sine")
>>>>>>> d6b5657a
        self.analytic = self.params["domain"].get("analytic",False)
        self.dom = dom
        self.rd_first_save = True
        self.fprint = self.params.fprint
        self.extra_kwarg = {}
        if self.params["general"].get("dolfin_adjoint", False):
            self.extra_kwarg["annotate"] = False

    def Plot(self,show=True,filename="wind_farm"):
        """
        This function plots the locations of each wind turbine and
        saves the output to output/.../plots/

        :Keyword Arguments:
            * **show** (*bool*): Default: True, Set False to suppress output but still save.
        """
        ### Create the path names ###
        folder_string = self.params.folder+"/plots/"
        file_string = self.params.folder+"/plots/"+filename+".pdf"

        ### Check if folder exists ###
        if not os.path.exists(folder_string): os.makedirs(folder_string)

        ### Create a list that outlines the extent of the farm ###
        ex_list_x = [self.ex_x[0],self.ex_x[1],self.ex_x[1],self.ex_x[0],self.ex_x[0]]
        ex_list_y = [self.ex_y[0],self.ex_y[0],self.ex_y[1],self.ex_y[1],self.ex_y[0]]

        ### Generate and Save Plot ###
        plt.figure()
        if hasattr(self.dom,"boundary_line"):
            plt.plot(*self.dom.boundary_line,c="k")
        plt.plot(ex_list_x,ex_list_y,c="r")
        p=plt.scatter(self.x,self.y,c=self.z)
        plt.xlim(self.dom.x_range[0],self.dom.x_range[1])
        plt.ylim(self.dom.y_range[0],self.dom.y_range[1])
        clb = plt.colorbar(p)
        clb.ax.set_ylabel('Hub Height')

        plt.title("Location of the Turbines")
        plt.savefig(file_string)
        if show:
            plt.show()

    def SaveWindFarm(self,val=None,filename="wind_farm"):

        ### Create the path names ###
        folder_string = self.params.folder+"/data/"
        if val is not None:
            file_string = self.params.folder+"/data/"+filename+"_"+repr(val)+".txt"
        else:
            file_string = self.params.folder+"/data/"+filename+".txt"

        ### Check if folder exists ###
        if not os.path.exists(folder_string): os.makedirs(folder_string)

        ### Define the header string ###
        head_str="#    x    y    HH    Yaw    Diameter    Thickness    Axial_Induction"


        ### Save text file ###
        output = np.array([self.x, self.y, self.HH, self.yaw, self.RD, self.W, self.a])
        np.savetxt(file_string,output.T,header=head_str)


    def SaveRotorDisks(self,val=0):
        """
        This function saves the turbine force if exists to output/.../functions/
        """
        if isinstance(self.rotor_disks,Function):
            if self.rd_first_save:
                self.rd_file = self.params.Save(self.rotor_disks,"rotor_disks",subfolder="functions/",val=val)
                self.rd_first_save = False
            else:
                self.params.Save(self.rotor_disks,"rotor_disks",subfolder="functions/",val=val,file=self.rd_file)

    def GetLocations(self):
        """
        This function gets three lists containing the x, y, and z locations
        of each turbine.

        Returns:
            x, y, z (lists): turbine coordinates
        """
        return self.x, self.y, self.z

    def PrintLocations(self):
        """
        This function prints out the  locations of each turbine.
        """
        for i in range(self.numturbs):
            print("Turbine "+repr(i+1)+": "+repr([self.x[i],self.y[i],self.z[i]]))

    def CalculateExtents(self):
        """
        This functions takes into consideration the turbine locations, diameters, 
        and hub heights to create lists that describe the extent of the windfarm.
        These lists are append to the parameters object.
        """
        ### Locate the extreme turbines ### 
        x_min = np.argmin(self.x)
        x_max = np.argmax(self.x)
        y_min = np.argmin(self.y)
        y_max = np.argmax(self.y)
        z_min = np.argmin(self.z)
        z_max = np.argmax(self.z)

        ### Calculate the extent of the farm ###
        self.ex_x = [self.x[x_min]-self.RD[x_min]/2.0,self.x[x_max]+self.RD[x_max]/2.0]
        self.ex_y = [self.y[y_min]-self.RD[y_min]/2.0,self.y[y_max]+self.RD[y_max]/2.0]
        self.ex_z = [min(self.ground),self.z[z_max]+self.RD[z_max]/2.0]

        ### Update the options ###
        self.params["wind_farm"]["ex_x"] = self.ex_x
        self.params["wind_farm"]["ex_y"] = self.ex_y
        self.params["wind_farm"]["ex_z"] = self.ex_z

    def CalculateFarmRegion(self,region_type,factor=1.0,length=None):


        if region_type == "custom":
            return length

        elif region_type == "square":
            x_center = (self.ex_x[1]+self.ex_x[0])/2.0
            y_center = (self.ex_y[1]+self.ex_y[0])/2.0
            z_center = (self.ex_z[1]+self.ex_z[0])/2.0

            if length is None:
                x = factor*(np.subtract(self.ex_x,x_center))+x_center
                y = factor*(np.subtract(self.ex_y,y_center))+y_center
                z = factor*(self.ex_z - z_center)+z_center
            else:
                x = [-length/2.0+x_center,length/2.0+x_center]
                y = [-length/2.0+x_center,length/2.0+x_center]
                # z = 1.2*(self.ex_z - z_center)+z_center
                z = [self.dom.z_range[0], np.mean(self.HH)+np.mean(self.RD)]

            return [x,y,z]

        elif "circle" in region_type:
            if region_type == "farm_circle":
                center = [sum(self.x)/float(self.numturbs),sum(self.y)/float(self.numturbs)]
            else:
                center = [sum(self.dom.x_range)/2.0,sum(self.dom.y_range)/2.0]

            z_center = (self.ex_z[1]+self.ex_z[0])/2.0

            if length is None:
                length = factor*max(np.sqrt(np.power(self.x-center[0],2.0)+np.power(self.y-center[1],2.0)))
            
            # z = 1.2*(self.ex_z - z_center)+z_center
            z = [self.dom.z_range[0], np.mean(self.HH)+np.mean(self.RD)]

            return [[length],center,z]

        else:
            raise ValueError("Not a valid region type: "+region_type)

    def CreateConstants(self):
        """
        This functions converts lists of locations and axial inductions
        into dolfin.Constants. This is useful in optimization.
        """
        self.mx = []
        self.my = []
        self.ma = []
        self.myaw = []
        for i in range(self.numturbs):
            self.mx.append(Constant(self.x[i]))
            self.my.append(Constant(self.y[i]))
            self.ma.append(Constant(self.a[i]))
            self.myaw.append(Constant(self.yaw[i]))

        for i in range(self.numturbs):
            self.mx[i].rename("x"+repr(i),"x"+repr(i))
            self.my[i].rename("y"+repr(i),"y"+repr(i))

    def UpdateConstants(self,m=None,indexes=None,control_types=None):

        if m is not None:
            m = np.array(m)
            if "layout" in control_types:
                self.x = m[indexes[0]]
                self.y = m[indexes[1]]
            if "yaw" in control_types:
                self.yaw = m[indexes[2]]
            if "axial" in control_types:
                self.a = m[indexes[3]]

        for i in range(self.numturbs):
            self.mx[i].assign(self.x[i])
            self.my[i].assign(self.y[i])
            if self.analytic:
                self.mz[i] = self.dom.Ground(self.mx[i],self.my[i])+float(self.HH[i])
            else:
                self.mz[i] = BaseHeight(self.mx[i],self.my[i],self.dom.Ground)+float(self.HH[i])
            self.z[i] = float(self.mz[i])
            self.ground[i] = self.z[i] - self.HH[i]
            self.ma[i].assign(self.a[i])
            self.myaw[i].assign(self.yaw[i])

    def CreateLists(self):
        """
        This function creates lists from single values. This is useful
        when the params.yaml file defines only one type of turbine.
        """
        self.HH = np.full(self.numturbs,self.HH)
        self.RD = np.full(self.numturbs,self.RD)
        self.W = np.full(self.numturbs,self.W)
        self.radius = np.full(self.numturbs,self.radius)
        self.yaw = np.full(self.numturbs,self.yaw)
        self.a = np.full(self.numturbs,self.axial)

    def CalculateHeights(self):
        """
        This function calculates the absolute heights of each turbine.
        """
        self.mz = [] 
        self.z = np.zeros(self.numturbs)
        self.ground = np.zeros(self.numturbs)
        for i in range(self.numturbs):
            if self.analytic:
                self.mz.append(self.dom.Ground(self.mx[i],self.my[i])+float(self.HH[i]))
            else:
                self.mz.append(BaseHeight(self.mx[i],self.my[i],self.dom.Ground)+float(self.HH[i]))
            self.z[i] = float(self.mz[i])
            self.ground[i] = self.z[i] - self.HH[i]

    def RotateFarm(self,angle):
        """
        This function rotates the position of each turbine. It does not change 
        the yaw of the turbines. 

        Args:
            angle (float): the rotation angle in radians
        """

        center = [sum(self.dom.x_range)/2.0,sum(self.dom.y_range)/2.0,sum(self.dom.z_range)/2.0]
        for i in range(self.numturbs):
            x = [self.x[i],self.y[i],self.z[i]]
            self.x[i] = math.cos(angle)*(x[0]-center[0]) - math.sin(angle)*(x[1]-center[1])+center[0]
            self.y[i] = math.sin(angle)*(x[0]-center[0]) + math.cos(angle)*(x[1]-center[1])+center[1]
            self.z[i] = self.HH[i]+self.dom.ground(self.x[i],self.y[i])[0]
            # self.angle[i] -= rot
        self.CalculateExtents()
        self.UpdateConstants()

    def RefineTurbines(self,num,radius_multiplyer):

        self.fprint("Refining Near Turbines",special="header")
        mark_start = time.time()

        for i in range(num):
            if num>1:
                step_start = time.time()
                self.fprint("Refining Mesh Step {:d} of {:d}".format(i+1,num), special="header")

            cell_f = MeshFunction('bool', self.dom.mesh, self.dom.mesh.geometry().dim(),False)

            radius = radius_multiplyer*np.array(self.RD)/2.0
            if self.dom.dim == 3:
                turb_x = np.array(self.x)
                turb_x = np.tile(turb_x,(4,1)).T
                turb_y = np.array(self.y)
                turb_y = np.tile(turb_y,(4,1)).T
                turb_z0 = self.dom.z_range[0]-radius
                turb_z1 = self.z+radius
            else:
                turb_x = np.array(self.x)
                turb_x = np.tile(turb_x,(3,1)).T
                turb_y = np.array(self.y)
                turb_y = np.tile(turb_y,(3,1)).T
            n = self.numturbs

            self.fprint("Marking Near Turbine")
            for cell in cells(self.dom.mesh):

                pt = cell.get_vertex_coordinates()
                if self.dom.dim == 3:
                    x = pt[0:-2:3]
                    x = np.tile(x,(n,1))
                    y = pt[1:-1:3]
                    y = np.tile(y,(n,1))
                    z = pt[2::3]
                else:
                    x = pt[0:-1:2]
                    x = np.tile(x,(n,1))
                    y = pt[1::2]
                    y = np.tile(y,(n,1))

                ### For each turbine, find which vertex is closet using squared distance
                min_r = np.min(np.power(turb_x-x,2.0)+np.power(turb_y-y,2.0),axis=1)

                in_circle = min_r<=radius**2.0
                if self.dom.dim == 3:
                    in_z = np.logical_and(turb_z0 <= max(z), turb_z1 >= min(z))
                    near_turbine = np.logical_and(in_circle, in_z)
                else:
                    near_turbine = in_circle

                if any(near_turbine):
                    cell_f[cell] = True
            mark_stop = time.time()
            self.fprint("Marking Finished: {:1.2f} s".format(mark_stop-mark_start))

            self.dom.Refine(1,cell_markers=cell_f)

            if num>1:
                step_stop = time.time()
                self.fprint("Step {:d} of {:d} Finished: {:1.2f} s".format(i+1,num,step_stop-step_start), special="footer")

        self.CalculateHeights()
        self.fprint("Turbine Refinement Finished",special="footer")

    def CreateRotorDiscs(self,fs,mesh,delta_yaw=0.0):
        tf_start = time.time()
        self.fprint("Creating Rotor Discs",special="header")
        x=SpatialCoordinate(mesh)

        self.discs = Function(fs.Q)
        # self.discs = Function(fs.V)

        for i in range(self.numturbs):
            x0 = [self.mx[i],self.my[i],self.mz[i]]
            yaw = self.myaw[i]+delta_yaw
            W = self.W[i]/2.0
            R = self.RD[i]/2.0
            
            ### Calculate the normal vector ###
            n = Constant((cos(yaw),sin(yaw),0.0))

            ### Rotate and Shift the Turbine ###
            xs = self.YawTurbine(x,x0,yaw)

            ### Create the function that represents the Thickness of the turbine ###
            T_norm = 1.902701539733748
            T = exp(-pow((xs[0]/W),10.0))/(T_norm*W)

            ### Create the function that represents the Disk of the turbine
            D_norm = 2.884512175878827
            D = exp(-pow((pow((xs[1]/R),2)+pow((xs[2]/R),2)),5.0))/(D_norm*R**2.0)

            ### Combine and add to the total ###
            self.discs = self.discs + T*D
            # self.discs = self.discs + T*D*n

        self.fprint("Projecting Rotor Discs")
        self.discs = project(self.discs,fs.Q,solver_type='mumps',**self.extra_kwarg)

        tf_stop = time.time()
        self.fprint("Rotor Discs Created: {:1.2f} s".format(tf_stop-tf_start),special="footer")



    def YawTurbine(self,x,x0,yaw):
        """
        This function yaws the turbines when creating the turbine force.

        Args:
            x (dolfin.SpacialCoordinate): the space variable, x
            x0 (list): the location of the turbine to be yawed
            yaw (float): the yaw value in radians
        """
        xrot =   math.cos(yaw)*(x[0]-x0[0]) + math.sin(yaw)*(x[1]-x0[1])
        yrot = - math.sin(yaw)*(x[0]-x0[0]) + math.cos(yaw)*(x[1]-x0[1])
        if self.dom.dim == 3:
            zrot = x[2]-x0[2]
        else:
            zrot = 0.0
        
        return [xrot,yrot,zrot]

    def TurbineForce_numpy(self,fs,mesh,u_next,delta_yaw=0.0):
        tf_start = time.time()
        self.fprint("Calculating Turbine Force",special="header")

        tf1, tf2, tf3, rotor_disks = TurbineForceNumpy([self.x,self.y,self.z],self.yaw,self.a,self.W,self.RD,fs,inflow_angle=delta_yaw,force_type=self.force)
        self.rotor_disks = rotor_disks

        tf_stop = time.time()
        self.fprint("Turbine Force Calculated: {:1.2f} s".format(tf_stop-tf_start),special="footer")
        return (tf1, tf2, tf3)

    def TurbineForce(self,fs,mesh,u_next,delta_yaw=0.0):
        """
        This function creates a turbine force by applying 
        a spacial kernel to each turbine. This kernel is 
        created from the turbines location, yaw, thickness, diameter,
        and force density. Currently, force density is limit to a scaled
        version of 

        .. math::

            r\\sin(r),

        where :math:`r` is the distance from the center of the turbine.

        Args:
            V (dolfin.FunctionSpace): The function space the turbine force will use.
            mesh (dolfin.mesh): The mesh

        Returns:
            tf (dolfin.Function): the turbine force.

        Todo:
            * Setup a way to get the force density from file
        """
        tf_start = time.time()
        self.fprint("Calculating Turbine Force",special="header")

        x=SpatialCoordinate(mesh)
        tf=0
        tf1=0
        tf2=0
        tf3=0
        for i in range(self.numturbs):
            x0 = [self.mx[i],self.my[i],self.mz[i]]
            yaw = self.myaw[i]+delta_yaw
            W = self.W[i]*1.0
            R = self.RD[i]/2.0
            A = pi*R**2.0 
            ma = self.ma[i]
            if self.dom.dim == 3:
                WTGbase = Expression(("cos(yaw)","sin(yaw)","0.0"),yaw=float(yaw),degree=1)
            else:
                WTGbase = Expression(("cos(yaw)","sin(yaw)"),yaw=float(yaw),degree=1)

            ### Rotate and Shift the Turbine ###
            xs = self.YawTurbine(x,x0,yaw)

            ### Create the function that represents the Thickness of the turbine ###
<<<<<<< HEAD
            T_norm = 1.855438667500383
            T = exp(-pow((xs[0]/W),6.0))/(T_norm*W)

            ### Create the function that represents the Disk of the turbine
            D_norm = 2.914516237206873
            D = exp(-pow((pow((xs[1]/R),2)+pow((xs[2]/R),2)),6.0))/(D_norm*R**2.0)

            ### Create the function that represents the force ###
            if self.force == "constant":
                C_t = 4./3.
                # A = np.pi*R**2
                # beta = A*W*2.
                # F = 0.5*C_t*A/beta*ma/(1.-ma)
                F = 0.5*A*C_t*ma/(1.-ma)
            elif self.force == "sine":
                r = sqrt(xs[1]**2.0+xs[2]**2)
                F = 4.*0.5*A*ma/(1.-ma)*(r/R*sin(pi*r/R)+0.5) #* 1/(.81831)

            ### Normalize ###
            # F = F/(W*R*R)
            # F = F/(W*T_norm)
            # F = 64*F
=======
            T_norm = 1.902701539733748
            T = exp(-pow((xs[0]/W),6.0))/(T_norm*W)

            ### Create the function that represents the Disk of the turbine
            D_norm = 2.884512175878827
            D = exp(-pow((pow((xs[1]/R),2)+pow((xs[2]/R),2)),6.0))/(D_norm*R**2.0)

            ### Create the function that represents the force ###
            # if self.force == "constant":
            #     A = np.pi*R**2
            #     C_t = 4./3.
            #     beta = A*W*2.
            #     F = 0.5*C_t*A/beta*ma/(1.-ma)
            if self.force == "sine":
                r = sqrt(xs[1]**2.0+xs[2]**2)
                F = 4.*0.5*(pi*R**2.0)*ma/(1.-ma)*(r/R*sin(pi*r/R)+0.5)/(.81831)
>>>>>>> d6b5657a

            # compute disk averaged velocity in yawed case and don't project
            u_d = u_next[0]*cos(yaw) + u_next[1]*sin(yaw)
            tf  += F*T*D*WTGbase*u_d**2
            # tf1 += F*T*D*WTGbase * cos(yaw)**2#*u_d**2
            # tf2 += F*T*D*WTGbase * sin(yaw)**2#*u_d**2
            # tf3 += F*T*D*WTGbase * cos(yaw) * sin(yaw)#*u_d**2

        ### Project Turbine Force to save on Assemble time ###
        self.fprint("Projecting Turbine Force")
        self.rotor_disks = None
        # self.rotor_disks = project(tf,fs.V,solver_type='mumps',**self.extra_kwarg)

        tf_stop = time.time()
        self.fprint("Turbine Force Calculated: {:1.2f} s".format(tf_stop-tf_start),special="footer")
        # return (tf1, tf2, tf3)
        return tf

    # def TurbineForce2D(self,fs,mesh):
    #     """
    #     This function creates a turbine force by applying 
    #     a spatial kernel to each turbine. This kernel is 
    #     created from the turbines location, yaw, thickness, diameter,
    #     and force density. Currently, force density is limit to a scaled
    #     version of 

    #     .. math::

    #         r\\sin(r),

    #     where :math:`r` is the distance from the center of the turbine.

    #     Args:
    #         V (dolfin.FunctionSpace): The function space the turbine force will use.
    #         mesh (dolfin.mesh): The mesh

    #     Returns:
    #         tf (dolfin.Function): the turbine force.

    #     Todo:
    #         * Setup a way to get the force density from file
    #     """

    #     tf_start = time.time()
    #     self.fprint("Calculating Turbine Force",special="header")
    #     x=SpatialCoordinate(mesh)

    #     tf_x=Function(fs.V0)
    #     tf_y=Function(fs.V1)

    #     for i in range(self.numturbs):
    #         x0 = [self.mx[i],self.my[i]]
    #         yaw = self.myaw[i]
    #         W = self.W[i]/2.0
    #         R = self.RD[i]/2.0 
    #         ma = self.ma[i]

    #         ### Rotate and Shift the Turbine ###
    #         xs = self.YawTurbine2D(x,x0,yaw)

    #         ### Create the function that represents the Thickness of the turbine ###
    #         T_norm = 1.902701539733748
    #         T = exp(-pow((xs[0]/W),10.0))/(T_norm*W)

    #         ### Create the function that represents the Disk of the turbine
    #         D_norm = 2.884512175878827
    #         D = exp(-pow((pow((xs[1]/R),2)),5.0))/(D_norm*R**2.0)

    #         ### Create the function that represents the force ###
    #         # F = 0.75*0.5*4.*A*self.ma[i]/(1.-self.ma[i])/beta
    #         r = sqrt(xs[1]**2.0)
    #         # F = 4.*0.5*(pi*R**2.0)*ma/(1.-ma)*(r/R*sin(pi*r/R)+0.5)
    #         F = 4.*0.5*(pi*R**2.0)*ma/(1.-ma)*(r/R*sin(pi*r/R)+0.5)

    #         ### Combine and add to the total ###
    #         tf_x = tf_x + F*T*D*cos(yaw)
    #         tf_y = tf_y + F*T*D*sin(yaw)

    #     ### Project Turbine Force to save on Assemble time ###
    #     self.fprint("Projecting X Force")
    #     tf_x = project(tf_x,fs.V0,solver_type='mumps')
    #     self.fprint("Projecting Y Force")
    #     tf_y = project(tf_y,fs.V1,solver_type='mumps')    

    #     ### Assign the components to the turbine force ###
    #     self.tf = Function(fs.V)
    #     fs.VelocityAssigner.assign(self.tf,[tf_x,tf_y])

    #     tf_stop = time.time()
    #     self.fprint("Turbine Force Calculated: {:1.2f} s".format(tf_stop-tf_start),special="footer")
    #     return as_vector((tf_x,tf_y))

class GridWindFarm(GenericWindFarm):
    """
    A GridWindFarm produces turbines on a grid. The params.yaml file determines
    how this grid is set up.

    Example:
        In the .yaml file you need to define::

            wind_farm: 
                #                     # Description              | Units
                HH: 90                # Hub Height               | m
                RD: 126.0             # Turbine Diameter         | m
                thickness: 10.5       # Effective Thickness      | m
                yaw: 0.0              # Yaw                      | rads
                axial: 0.33           # Axial Induction          | -
                ex_x: [-1500, 1500]   # x-extent of the farm     | m
                ex_y: [-1500, 1500]   # y-extent of the farm     | m
                grid_rows: 6          # Number of rows           | -
                grid_cols: 6          # Number of columns        | -

        This will produce a 6x6 grid of turbines equally spaced within the 
        region [-1500, 1500]x[-1500, 1500].

    Args: 
        dom (:meth:`windse.DomainManager.GenericDomain`): a windse domain object.
    """
    def __init__(self,dom):
        super(GridWindFarm, self).__init__(dom)

        self.fprint("Generating Grid Wind Farm",special="header")

        ### Initialize Values from Options ###
        self.grid_rows = self.params["wind_farm"]["grid_rows"]
        self.grid_cols = self.params["wind_farm"]["grid_cols"]
        self.numturbs = self.grid_rows * self.grid_cols
        self.params["wind_farm"]["numturbs"] = self.numturbs

        self.HH = [self.params["wind_farm"]["HH"]]*self.numturbs
        self.RD = [self.params["wind_farm"]["RD"]]*self.numturbs
        self.W = [self.params["wind_farm"]["thickness"]]*self.numturbs
        self.yaw = [self.params["wind_farm"]["yaw"]]*self.numturbs
        self.axial = [self.params["wind_farm"]["axial"]]*self.numturbs
        self.radius = self.RD[0]/2.0
        self.jitter = self.params["wind_farm"].get("jitter",0.0)

        self.ex_x = self.params["wind_farm"]["ex_x"]
        self.ex_y = self.params["wind_farm"]["ex_y"]

        ### Print some useful stats ###
        self.fprint("Force Type:         {0}".format(self.force))
        self.fprint("Number of Rows:     {:d}".format(self.grid_rows))
        self.fprint("Number of Columns:  {:d}".format(self.grid_cols))
        self.fprint("Number of Turbines: {:d}".format(self.numturbs))
        self.fprint("Amount of Jitter:   {: 1.2f}".format(self.jitter))
        self.fprint("X Range: [{: 1.2f}, {: 1.2f}]".format(self.ex_x[0],self.ex_x[1]))
        self.fprint("Y Range: [{: 1.2f}, {: 1.2f}]".format(self.ex_y[0],self.ex_y[1]))

        ### Create the x and y coords ###
        self.grid_x = np.linspace(self.ex_x[0]+self.radius,self.ex_x[1]-self.radius,self.grid_cols)
        self.grid_y = np.linspace(self.ex_y[0]+self.radius,self.ex_y[1]-self.radius,self.grid_rows)

        ### Use the x and y coords to make a mesh grid ###
        self.x, self.y = np.meshgrid(self.grid_x,self.grid_y)
        self.x = self.x.flatten()
        self.y = self.y.flatten()

        ### Apply Jitter ###
        if self.jitter > 0.0:
            self.x += np.random.randn(self.numturbs)*self.jitter
            self.y += np.random.randn(self.numturbs)*self.jitter

        ### Convert the constant parameters to lists ###
        self.CreateLists()

        ### Convert the lists into lists of dolfin Constants ###
        self.CreateConstants() 

        ### Calculate Ground Heights ###
        self.CalculateHeights()

        ### Update the extent in the z direction ###
        self.ex_z = [min(self.ground),max(self.z+self.RD)]
        self.params["wind_farm"]["ex_z"] = self.ex_z

        self.fprint("Wind Farm Generated",special="footer")

class RandomWindFarm(GenericWindFarm):
    """
    A RandomWindFarm produces turbines located randomly with a defined 
    range. The params.yaml file determines how this grid is set up.

    Example:
        In the .yaml file you need to define::

            wind_farm: 
                #                     # Description              | Units
                HH: 90                # Hub Height               | m
                RD: 126.0             # Turbine Diameter         | m
                thickness: 10.5       # Effective Thickness      | m
                yaw: 0.0              # Yaw                      | rads
                axial: 0.33           # Axial Induction          | -
                ex_x: [-1500, 1500]   # x-extent of the farm     | m
                ex_y: [-1500, 1500]   # y-extent of the farm     | m
                numturbs: 36          # Number of Turbines       | -
                seed: 15              # Random Seed for Numpy    | -

        This will produce a 36 turbines randomly located within the 
        region [-1500, 1500]x[-1500, 1500]. The seed is optional but 
        useful for reproducing test.

    Args: 
        dom (:meth:`windse.DomainManager.GenericDomain`): a windse domain object.
    """
    def __init__(self,dom):
        super(RandomWindFarm, self).__init__(dom)
        self.fprint("Generating Random Farm",special="header")

        ### Initialize Values from Options ###
        self.numturbs = self.params["wind_farm"]["numturbs"]
        
        self.HH = [self.params["wind_farm"]["HH"]]*self.numturbs
        self.RD = [self.params["wind_farm"]["RD"]]*self.numturbs
        self.W = [self.params["wind_farm"]["thickness"]]*self.numturbs
        self.yaw = [self.params["wind_farm"]["yaw"]]*self.numturbs
        self.axial = [self.params["wind_farm"]["axial"]]*self.numturbs
        self.radius = self.RD[0]/2.0

        self.ex_x = self.params["wind_farm"]["ex_x"]
        self.ex_y = self.params["wind_farm"]["ex_y"]

        self.seed = self.params["wind_farm"].get("seed",None)
        

        ### Print some useful stats ###
        self.fprint("Force Type:         {0}".format(self.force))
        self.fprint("Number of Turbines: {:d}".format(self.numturbs))
        self.fprint("X Range: [{: 1.2f}, {: 1.2f}]".format(self.ex_x[0],self.ex_x[1]))
        self.fprint("Y Range: [{: 1.2f}, {: 1.2f}]".format(self.ex_y[0],self.ex_y[1]))
        self.fprint("Random Seed: " + repr(self.seed))

        ### Check if random seed is set ###
        if self.seed is not None:
            np.random.seed(self.seed)

        ### Create the x and y coords ###
        self.x = np.random.uniform(self.ex_x[0]+self.radius,self.ex_x[1]-self.radius,self.numturbs)
        self.y = np.random.uniform(self.ex_y[0]+self.radius,self.ex_y[1]-self.radius,self.numturbs)


        ### Convert the constant parameters to lists ###
        self.CreateLists()
        
        ### Convert the lists into lists of dolfin Constants ###
        self.CreateConstants() 

        ### Calculate Ground Heights ###
        self.CalculateHeights()

        ### Update the extent in the z direction ###
        self.ex_z = [min(self.ground),max(self.z+self.RD)]
        self.params["wind_farm"]["ex_z"] = self.ex_z


        self.fprint("Wind Farm Generated",special="footer")


class ImportedWindFarm(GenericWindFarm):
    """
    A ImportedWindFarm produces turbines located based on a text file.
    The params.yaml file determines how this grid is set up.

    Example:
        In the .yaml file you need to define::

            wind_farm: 
                imported: true
                path: "inputs/wind_farm.txt"

        The "wind_farm.txt" needs to be set up like this::

            #    x      y     HH           Yaw Diameter Thickness Axial_Induction
            200.00 0.0000 80.000  0.0000000000      126      10.5            0.33
            800.00 0.0000 80.000  0.0000000000      126      10.5            0.33

        The first row isn't necessary. Each row defines a different turbine.

    Args: 
        dom (:meth:`windse.DomainManager.GenericDomain`): a windse domain object.
    """
    def __init__(self,dom):
        super(ImportedWindFarm, self).__init__(dom)
        self.fprint("Importing Wind Farm",special="header")
        
        ### Import the data from path ###
        self.path = self.params["wind_farm"]["path"]
        raw_data = np.loadtxt(self.path,comments="#")

        ### Parse the data ###
        if len(raw_data.shape) > 1:
            self.x     = raw_data[:,0] 
            self.y     = raw_data[:,1]
            self.HH    = raw_data[:,2]
            self.yaw   = raw_data[:,3]
            self.RD    = raw_data[:,4]
            self.radius = self.RD/2.0
            self.W     = raw_data[:,5]
            self.a     = raw_data[:,6]
            self.numturbs = len(self.x)

        else:
            self.x     = np.array((raw_data[0],))
            self.y     = np.array((raw_data[1],))
            self.HH    = np.array((raw_data[2],))
            self.yaw   = np.array((raw_data[3],))
            self.RD    = np.array((raw_data[4],))
            self.radius = np.array((raw_data[4]/2.0,))
            self.W     = np.array((raw_data[5],))
            self.a     = np.array((raw_data[6],))
            self.numturbs = 1

        ### Update the options ###
        self.params["wind_farm"]["numturbs"] = self.numturbs
        self.fprint("Force Type:         {0}".format(self.force))
        self.fprint("Number of Turbines: {:d}".format(self.numturbs))

        ### Convert the lists into lists of dolfin Constants ###
        self.CreateConstants() 

        ### Calculate Ground Heights ###
        self.CalculateHeights()

        ### Calculate the extent of the farm ###
        self.CalculateExtents()
    

        self.fprint("Wind Farm Imported",special="footer")<|MERGE_RESOLUTION|>--- conflicted
+++ resolved
@@ -121,11 +121,7 @@
     def __init__(self, dom):
         ### save a reference of option and create local version specifically of domain options ###
         self.params = windse_parameters
-<<<<<<< HEAD
-        self.force = self.params["wind_farm"].get("force_type","constant")
-=======
         self.force = self.params["wind_farm"].get("force","sine")
->>>>>>> d6b5657a
         self.analytic = self.params["domain"].get("analytic",False)
         self.dom = dom
         self.rd_first_save = True
@@ -557,7 +553,6 @@
             xs = self.YawTurbine(x,x0,yaw)
 
             ### Create the function that represents the Thickness of the turbine ###
-<<<<<<< HEAD
             T_norm = 1.855438667500383
             T = exp(-pow((xs[0]/W),6.0))/(T_norm*W)
 
@@ -568,36 +563,10 @@
             ### Create the function that represents the force ###
             if self.force == "constant":
                 C_t = 4./3.
-                # A = np.pi*R**2
-                # beta = A*W*2.
-                # F = 0.5*C_t*A/beta*ma/(1.-ma)
                 F = 0.5*A*C_t*ma/(1.-ma)
             elif self.force == "sine":
                 r = sqrt(xs[1]**2.0+xs[2]**2)
-                F = 4.*0.5*A*ma/(1.-ma)*(r/R*sin(pi*r/R)+0.5) #* 1/(.81831)
-
-            ### Normalize ###
-            # F = F/(W*R*R)
-            # F = F/(W*T_norm)
-            # F = 64*F
-=======
-            T_norm = 1.902701539733748
-            T = exp(-pow((xs[0]/W),6.0))/(T_norm*W)
-
-            ### Create the function that represents the Disk of the turbine
-            D_norm = 2.884512175878827
-            D = exp(-pow((pow((xs[1]/R),2)+pow((xs[2]/R),2)),6.0))/(D_norm*R**2.0)
-
-            ### Create the function that represents the force ###
-            # if self.force == "constant":
-            #     A = np.pi*R**2
-            #     C_t = 4./3.
-            #     beta = A*W*2.
-            #     F = 0.5*C_t*A/beta*ma/(1.-ma)
-            if self.force == "sine":
-                r = sqrt(xs[1]**2.0+xs[2]**2)
-                F = 4.*0.5*(pi*R**2.0)*ma/(1.-ma)*(r/R*sin(pi*r/R)+0.5)/(.81831)
->>>>>>> d6b5657a
+                F = 4.*0.5*A*ma/(1.-ma)*(r/R*sin(pi*r/R)+0.5)/(.81831)
 
             # compute disk averaged velocity in yawed case and don't project
             u_d = u_next[0]*cos(yaw) + u_next[1]*sin(yaw)
